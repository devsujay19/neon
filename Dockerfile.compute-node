ARG PG_VERSION
ARG REPOSITORY=neondatabase
ARG IMAGE=build-tools
ARG TAG=pinned
ARG BUILD_TAG

#########################################################################################
#
# Layer "build-deps"
#
#########################################################################################
FROM debian:bullseye-slim AS build-deps
RUN apt update &&  \
    apt install -y git autoconf automake libtool build-essential bison flex libreadline-dev \
    zlib1g-dev libxml2-dev libcurl4-openssl-dev libossp-uuid-dev wget pkg-config libssl-dev \
    libicu-dev libxslt1-dev liblz4-dev libzstd-dev zstd

#########################################################################################
#
# Layer "pg-build"
# Build Postgres from the neon postgres repository.
#
#########################################################################################
FROM build-deps AS pg-build
ARG PG_VERSION
COPY vendor/postgres-${PG_VERSION} postgres
RUN cd postgres && \
    export CONFIGURE_CMD="./configure CFLAGS='-O2 -g3' --enable-debug --with-openssl --with-uuid=ossp \
    --with-icu --with-libxml --with-libxslt --with-lz4" && \
    if [ "${PG_VERSION}" != "v14" ]; then \
        # zstd is available only from PG15
        export CONFIGURE_CMD="${CONFIGURE_CMD} --with-zstd"; \
    fi && \
    eval $CONFIGURE_CMD && \
    make MAKELEVEL=0 -j $(getconf _NPROCESSORS_ONLN) -s install && \
    make MAKELEVEL=0 -j $(getconf _NPROCESSORS_ONLN) -s -C contrib/ install && \
    # Install headers
    make MAKELEVEL=0 -j $(getconf _NPROCESSORS_ONLN) -s -C src/include install && \
    make MAKELEVEL=0 -j $(getconf _NPROCESSORS_ONLN) -s -C src/interfaces/libpq install && \
    # Enable some of contrib extensions
    echo 'trusted = true' >> /usr/local/pgsql/share/extension/autoinc.control && \
    echo 'trusted = true' >> /usr/local/pgsql/share/extension/bloom.control && \
    echo 'trusted = true' >> /usr/local/pgsql/share/extension/earthdistance.control && \
    echo 'trusted = true' >> /usr/local/pgsql/share/extension/insert_username.control && \
    echo 'trusted = true' >> /usr/local/pgsql/share/extension/intagg.control && \
    echo 'trusted = true' >> /usr/local/pgsql/share/extension/moddatetime.control && \
    echo 'trusted = true' >> /usr/local/pgsql/share/extension/pg_stat_statements.control && \
    echo 'trusted = true' >> /usr/local/pgsql/share/extension/pgrowlocks.control && \
    echo 'trusted = true' >> /usr/local/pgsql/share/extension/pgstattuple.control && \
    echo 'trusted = true' >> /usr/local/pgsql/share/extension/refint.control && \
    echo 'trusted = true' >> /usr/local/pgsql/share/extension/xml2.control && \
    # We need to grant EXECUTE on pg_stat_statements_reset() to neon_superuser.
    # In vanilla postgres this function is limited to Postgres role superuser.
    # In neon we have neon_superuser role that is not a superuser but replaces superuser in some cases.
    # We could add the additional grant statements to the postgres repository but it would be hard to maintain,
    # whenever we need to pick up a new postgres version and we want to limit the changes in our postgres fork,
    # so we do it here.
    old_list="pg_stat_statements--1.0--1.1.sql pg_stat_statements--1.1--1.2.sql pg_stat_statements--1.2--1.3.sql pg_stat_statements--1.3--1.4.sql pg_stat_statements--1.4--1.5.sql pg_stat_statements--1.4.sql pg_stat_statements--1.5--1.6.sql"; \
    # the first loop is for pg_stat_statement extension version <= 1.6
    for file in /usr/local/pgsql/share/extension/pg_stat_statements--*.sql; do \
        filename=$(basename "$file"); \
        if echo "$old_list" | grep -q -F "$filename"; then \
            echo 'GRANT EXECUTE ON FUNCTION pg_stat_statements_reset() TO neon_superuser;' >> $file; \
        fi; \
    done; \
    # the second loop is for pg_stat_statement extension versions >= 1.7,
    # where pg_stat_statement_reset() got 3 additional arguments
    for file in /usr/local/pgsql/share/extension/pg_stat_statements--*.sql; do \
        filename=$(basename "$file"); \
        if ! echo "$old_list" | grep -q -F "$filename"; then \
            echo 'GRANT EXECUTE ON FUNCTION pg_stat_statements_reset(Oid, Oid, bigint) TO neon_superuser;' >> $file; \
        fi; \
    done

#########################################################################################
#
# Layer "postgis-build"
# Build PostGIS from the upstream PostGIS mirror.
#
#########################################################################################
FROM build-deps AS postgis-build
ARG PG_VERSION
COPY --from=pg-build /usr/local/pgsql/ /usr/local/pgsql/
RUN case "${PG_VERSION}" in "v17") \
    echo "v17 extensions are not supported yet. Quit" && exit 0;; \
    esac && \
    apt update && \
    apt install -y cmake gdal-bin libboost-dev libboost-thread-dev libboost-filesystem-dev \
    libboost-system-dev libboost-iostreams-dev libboost-program-options-dev libboost-timer-dev \
    libcgal-dev libgdal-dev libgmp-dev libmpfr-dev libopenscenegraph-dev libprotobuf-c-dev \
    protobuf-c-compiler xsltproc

# SFCGAL > 1.3 requires CGAL > 5.2, Bullseye's libcgal-dev is 5.2
RUN case "${PG_VERSION}" in "v17") \
        mkdir -p /sfcgal && \
    echo "v17 extensions are not supported yet. Quit" && exit 0;; \
    esac && \
    wget https://gitlab.com/Oslandia/SFCGAL/-/archive/v1.3.10/SFCGAL-v1.3.10.tar.gz -O SFCGAL.tar.gz && \
    echo "4e39b3b2adada6254a7bdba6d297bb28e1a9835a9f879b74f37e2dab70203232 SFCGAL.tar.gz" | sha256sum --check && \
    mkdir sfcgal-src && cd sfcgal-src && tar xzf ../SFCGAL.tar.gz --strip-components=1 -C . && \
    cmake -DCMAKE_BUILD_TYPE=Release . && make -j $(getconf _NPROCESSORS_ONLN) && \
    DESTDIR=/sfcgal make install -j $(getconf _NPROCESSORS_ONLN) && \
    make clean && cp -R /sfcgal/* /

ENV PATH="/usr/local/pgsql/bin:$PATH"

RUN case "${PG_VERSION}" in "v17") \
    echo "v17 extensions are not supported yet. Quit" && exit 0;; \
    esac && \
    wget https://download.osgeo.org/postgis/source/postgis-3.3.3.tar.gz -O postgis.tar.gz && \
    echo "74eb356e3f85f14233791013360881b6748f78081cc688ff9d6f0f673a762d13 postgis.tar.gz" | sha256sum --check && \
    mkdir postgis-src && cd postgis-src && tar xzf ../postgis.tar.gz --strip-components=1 -C . && \
    find /usr/local/pgsql -type f | sed 's|^/usr/local/pgsql/||' > /before.txt &&\
    ./autogen.sh && \
    ./configure --with-sfcgal=/usr/local/bin/sfcgal-config && \
    make -j $(getconf _NPROCESSORS_ONLN) install && \
    cd extensions/postgis && \
    make clean && \
    make -j $(getconf _NPROCESSORS_ONLN) install && \
    echo 'trusted = true' >> /usr/local/pgsql/share/extension/postgis.control && \
    echo 'trusted = true' >> /usr/local/pgsql/share/extension/postgis_raster.control && \
    echo 'trusted = true' >> /usr/local/pgsql/share/extension/postgis_sfcgal.control && \
    echo 'trusted = true' >> /usr/local/pgsql/share/extension/postgis_tiger_geocoder.control && \
    echo 'trusted = true' >> /usr/local/pgsql/share/extension/postgis_topology.control && \
    echo 'trusted = true' >> /usr/local/pgsql/share/extension/address_standardizer.control && \
    echo 'trusted = true' >> /usr/local/pgsql/share/extension/address_standardizer_data_us.control && \
    mkdir -p /extensions/postgis && \
    cp /usr/local/pgsql/share/extension/postgis.control /extensions/postgis && \
    cp /usr/local/pgsql/share/extension/postgis_raster.control /extensions/postgis && \
    cp /usr/local/pgsql/share/extension/postgis_sfcgal.control /extensions/postgis && \
    cp /usr/local/pgsql/share/extension/postgis_tiger_geocoder.control /extensions/postgis && \
    cp /usr/local/pgsql/share/extension/postgis_topology.control /extensions/postgis && \
    cp /usr/local/pgsql/share/extension/address_standardizer.control /extensions/postgis && \
    cp /usr/local/pgsql/share/extension/address_standardizer_data_us.control /extensions/postgis

RUN case "${PG_VERSION}" in "v17") \
    echo "v17 extensions are not supported yet. Quit" && exit 0;; \
    esac && \
    wget https://github.com/pgRouting/pgrouting/archive/v3.4.2.tar.gz -O pgrouting.tar.gz && \
    echo "cac297c07d34460887c4f3b522b35c470138760fe358e351ad1db4edb6ee306e pgrouting.tar.gz" | sha256sum --check && \
    mkdir pgrouting-src && cd pgrouting-src && tar xzf ../pgrouting.tar.gz --strip-components=1 -C . && \
    mkdir build && cd build && \
    cmake -DCMAKE_BUILD_TYPE=Release .. && \
    make -j $(getconf _NPROCESSORS_ONLN) && \
    make -j $(getconf _NPROCESSORS_ONLN) install && \
    echo 'trusted = true' >> /usr/local/pgsql/share/extension/pgrouting.control && \
    find /usr/local/pgsql -type f | sed 's|^/usr/local/pgsql/||' > /after.txt &&\
    cp /usr/local/pgsql/share/extension/pgrouting.control /extensions/postgis && \
    sort -o /before.txt /before.txt && sort -o /after.txt /after.txt && \
    comm -13 /before.txt /after.txt | tar --directory=/usr/local/pgsql --zstd -cf /extensions/postgis.tar.zst -T -

#########################################################################################
#
# Layer "plv8-build"
# Build plv8
#
#########################################################################################
FROM build-deps AS plv8-build
ARG PG_VERSION
COPY --from=pg-build /usr/local/pgsql/ /usr/local/pgsql/

RUN case "${PG_VERSION}" in "v17") \
    echo "v17 extensions are not supported yet. Quit" && exit 0;; \
    esac && \
    apt update && \
    apt install -y ninja-build python3-dev libncurses5 binutils clang

RUN case "${PG_VERSION}" in "v17") \
    echo "v17 extensions are not supported yet. Quit" && exit 0;; \
    esac && \
    wget https://github.com/plv8/plv8/archive/refs/tags/v3.1.10.tar.gz -O plv8.tar.gz && \
    echo "7096c3290928561f0d4901b7a52794295dc47f6303102fae3f8e42dd575ad97d plv8.tar.gz" | sha256sum --check && \
    mkdir plv8-src && cd plv8-src && tar xzf ../plv8.tar.gz --strip-components=1 -C . && \
    # generate and copy upgrade scripts
    mkdir -p upgrade && ./generate_upgrade.sh 3.1.10 && \
    cp upgrade/* /usr/local/pgsql/share/extension/ && \
    export PATH="/usr/local/pgsql/bin:$PATH" && \
    make DOCKER=1 -j $(getconf _NPROCESSORS_ONLN) install && \
    rm -rf /plv8-* && \
    find /usr/local/pgsql/ -name "plv8-*.so" | xargs strip && \
    # don't break computes with installed old version of plv8
    cd /usr/local/pgsql/lib/ && \
    ln -s plv8-3.1.10.so plv8-3.1.5.so && \
    ln -s plv8-3.1.10.so plv8-3.1.8.so && \
    echo 'trusted = true' >> /usr/local/pgsql/share/extension/plv8.control && \
    echo 'trusted = true' >> /usr/local/pgsql/share/extension/plcoffee.control && \
    echo 'trusted = true' >> /usr/local/pgsql/share/extension/plls.control

#########################################################################################
#
# Layer "h3-pg-build"
# Build h3_pg
#
#########################################################################################
FROM build-deps AS h3-pg-build
ARG PG_VERSION
COPY --from=pg-build /usr/local/pgsql/ /usr/local/pgsql/

RUN case "${PG_VERSION}" in "v17") \
    echo "v17 extensions are not supported yet. Quit" && exit 0;; \
    esac && \
    case "$(uname -m)" in \
      "x86_64") \
        export CMAKE_CHECKSUM=739d372726cb23129d57a539ce1432453448816e345e1545f6127296926b6754 \
        ;; \
      "aarch64") \
        export CMAKE_CHECKSUM=281b42627c9a1beed03e29706574d04c6c53fae4994472e90985ef018dd29c02 \
        ;; \
      *) \
        echo "Unsupported architecture '$(uname -m)'. Supported are x86_64 and aarch64" && exit 1 \
        ;; \
    esac && \
    wget https://github.com/Kitware/CMake/releases/download/v3.24.2/cmake-3.24.2-linux-$(uname -m).sh \
      -q -O /tmp/cmake-install.sh \
      && echo "${CMAKE_CHECKSUM} /tmp/cmake-install.sh" | sha256sum --check \
      && chmod u+x /tmp/cmake-install.sh \
      && /tmp/cmake-install.sh --skip-license --prefix=/usr/local/ \
      && rm /tmp/cmake-install.sh

RUN case "${PG_VERSION}" in "v17") \
        mkdir -p /h3/usr/ && \
    echo "v17 extensions are not supported yet. Quit" && exit 0;; \
    esac && \
    wget https://github.com/uber/h3/archive/refs/tags/v4.1.0.tar.gz -O h3.tar.gz && \
    echo "ec99f1f5974846bde64f4513cf8d2ea1b8d172d2218ab41803bf6a63532272bc h3.tar.gz" | sha256sum --check && \
    mkdir h3-src && cd h3-src && tar xzf ../h3.tar.gz --strip-components=1 -C . && \
    mkdir build && cd build && \
    cmake .. -DCMAKE_BUILD_TYPE=Release && \
    make -j $(getconf _NPROCESSORS_ONLN) && \
    DESTDIR=/h3 make install && \
    cp -R /h3/usr / && \
    rm -rf build

RUN case "${PG_VERSION}" in "v17") \
    echo "v17 extensions are not supported yet. Quit" && exit 0;; \
    esac && \
    wget https://github.com/zachasme/h3-pg/archive/refs/tags/v4.1.3.tar.gz -O h3-pg.tar.gz && \
    echo "5c17f09a820859ffe949f847bebf1be98511fb8f1bd86f94932512c00479e324 h3-pg.tar.gz" | sha256sum --check && \
    mkdir h3-pg-src && cd h3-pg-src && tar xzf ../h3-pg.tar.gz --strip-components=1 -C . && \
    export PATH="/usr/local/pgsql/bin:$PATH" && \
    make -j $(getconf _NPROCESSORS_ONLN) && \
    make -j $(getconf _NPROCESSORS_ONLN) install && \
    echo 'trusted = true' >> /usr/local/pgsql/share/extension/h3.control && \
    echo 'trusted = true' >> /usr/local/pgsql/share/extension/h3_postgis.control

#########################################################################################
#
# Layer "unit-pg-build"
# compile unit extension
#
#########################################################################################
FROM build-deps AS unit-pg-build
ARG PG_VERSION
COPY --from=pg-build /usr/local/pgsql/ /usr/local/pgsql/

RUN case "${PG_VERSION}" in "v17") \
    echo "v17 extensions are not supported yet. Quit" && exit 0;; \
    esac && \
    wget https://github.com/df7cb/postgresql-unit/archive/refs/tags/7.7.tar.gz -O postgresql-unit.tar.gz && \
    echo "411d05beeb97e5a4abf17572bfcfbb5a68d98d1018918feff995f6ee3bb03e79 postgresql-unit.tar.gz" | sha256sum --check && \
    mkdir postgresql-unit-src && cd postgresql-unit-src && tar xzf ../postgresql-unit.tar.gz --strip-components=1 -C . && \
    make -j $(getconf _NPROCESSORS_ONLN) PG_CONFIG=/usr/local/pgsql/bin/pg_config && \
    make -j $(getconf _NPROCESSORS_ONLN) install PG_CONFIG=/usr/local/pgsql/bin/pg_config && \
    # unit extension's "create extension" script relies on absolute install path to fill some reference tables.
    # We move the extension from '/usr/local/pgsql/' to '/usr/local/'  after it is build. So we need to adjust the path.
    # This one-liner removes pgsql/ part of the path.
    # NOTE: Other extensions that rely on MODULEDIR variable after building phase will need the same fix.
    find /usr/local/pgsql/share/extension/ -name "unit*.sql" -print0 | xargs -0 sed -i "s|pgsql/||g" && \
    echo 'trusted = true' >> /usr/local/pgsql/share/extension/unit.control

#########################################################################################
#
# Layer "vector-pg-build"
# compile pgvector extension
#
#########################################################################################
FROM build-deps AS vector-pg-build
ARG PG_VERSION
COPY --from=pg-build /usr/local/pgsql/ /usr/local/pgsql/

COPY patches/pgvector.patch /pgvector.patch

# By default, pgvector Makefile uses `-march=native`. We don't want that,
# because we build the images on different machines than where we run them.
# Pass OPTFLAGS="" to remove it.
RUN case "${PG_VERSION}" in "v17") \
    echo "v17 extensions are not supported yet. Quit" && exit 0;; \
    esac && \
    wget https://github.com/pgvector/pgvector/archive/refs/tags/v0.7.2.tar.gz -O pgvector.tar.gz && \
    echo "617fba855c9bcb41a2a9bc78a78567fd2e147c72afd5bf9d37b31b9591632b30 pgvector.tar.gz" | sha256sum --check && \
    mkdir pgvector-src && cd pgvector-src && tar xzf ../pgvector.tar.gz --strip-components=1 -C . && \
    patch -p1 < /pgvector.patch && \
    make -j $(getconf _NPROCESSORS_ONLN) OPTFLAGS="" PG_CONFIG=/usr/local/pgsql/bin/pg_config && \
    make -j $(getconf _NPROCESSORS_ONLN) OPTFLAGS="" install PG_CONFIG=/usr/local/pgsql/bin/pg_config && \
    echo 'trusted = true' >> /usr/local/pgsql/share/extension/vector.control

#########################################################################################
#
# Layer "pgjwt-pg-build"
# compile pgjwt extension
#
#########################################################################################
FROM build-deps AS pgjwt-pg-build
ARG PG_VERSION
COPY --from=pg-build /usr/local/pgsql/ /usr/local/pgsql/

# 9742dab1b2f297ad3811120db7b21451bca2d3c9 made on 13/11/2021
RUN case "${PG_VERSION}" in "v17") \
    echo "v17 extensions are not supported yet. Quit" && exit 0;; \
    esac && \
    wget https://github.com/michelp/pgjwt/archive/9742dab1b2f297ad3811120db7b21451bca2d3c9.tar.gz -O pgjwt.tar.gz && \
    echo "cfdefb15007286f67d3d45510f04a6a7a495004be5b3aecb12cda667e774203f pgjwt.tar.gz" | sha256sum --check && \
    mkdir pgjwt-src && cd pgjwt-src && tar xzf ../pgjwt.tar.gz --strip-components=1 -C . && \
    make -j $(getconf _NPROCESSORS_ONLN) install PG_CONFIG=/usr/local/pgsql/bin/pg_config && \
    echo 'trusted = true' >> /usr/local/pgsql/share/extension/pgjwt.control

#########################################################################################
#
# Layer "hypopg-pg-build"
# compile hypopg extension
#
#########################################################################################
FROM build-deps AS hypopg-pg-build
ARG PG_VERSION
COPY --from=pg-build /usr/local/pgsql/ /usr/local/pgsql/

RUN case "${PG_VERSION}" in "v17") \
    echo "v17 extensions are not supported yet. Quit" && exit 0;; \
    esac && \
    wget https://github.com/HypoPG/hypopg/archive/refs/tags/1.4.0.tar.gz -O hypopg.tar.gz && \
    echo "0821011743083226fc9b813c1f2ef5897a91901b57b6bea85a78e466187c6819 hypopg.tar.gz" | sha256sum --check && \
    mkdir hypopg-src && cd hypopg-src && tar xzf ../hypopg.tar.gz --strip-components=1 -C . && \
    make -j $(getconf _NPROCESSORS_ONLN) PG_CONFIG=/usr/local/pgsql/bin/pg_config && \
    make -j $(getconf _NPROCESSORS_ONLN) install PG_CONFIG=/usr/local/pgsql/bin/pg_config && \
    echo 'trusted = true' >> /usr/local/pgsql/share/extension/hypopg.control

#########################################################################################
#
# Layer "pg-hashids-pg-build"
# compile pg_hashids extension
#
#########################################################################################
FROM build-deps AS pg-hashids-pg-build
ARG PG_VERSION
COPY --from=pg-build /usr/local/pgsql/ /usr/local/pgsql/

RUN case "${PG_VERSION}" in "v17") \
    echo "v17 extensions are not supported yet. Quit" && exit 0;; \
    esac && \
    wget https://github.com/iCyberon/pg_hashids/archive/refs/tags/v1.2.1.tar.gz -O pg_hashids.tar.gz && \
    echo "74576b992d9277c92196dd8d816baa2cc2d8046fe102f3dcd7f3c3febed6822a pg_hashids.tar.gz" | sha256sum --check && \
    mkdir pg_hashids-src && cd pg_hashids-src && tar xzf ../pg_hashids.tar.gz --strip-components=1 -C . && \
    make -j $(getconf _NPROCESSORS_ONLN) PG_CONFIG=/usr/local/pgsql/bin/pg_config USE_PGXS=1 && \
    make -j $(getconf _NPROCESSORS_ONLN) install PG_CONFIG=/usr/local/pgsql/bin/pg_config USE_PGXS=1 && \
    echo 'trusted = true' >> /usr/local/pgsql/share/extension/pg_hashids.control

#########################################################################################
#
# Layer "rum-pg-build"
# compile rum extension
#
#########################################################################################
FROM build-deps AS rum-pg-build
ARG PG_VERSION
COPY --from=pg-build /usr/local/pgsql/ /usr/local/pgsql/

COPY patches/rum.patch /rum.patch

RUN case "${PG_VERSION}" in "v17") \
    echo "v17 extensions are not supported yet. Quit" && exit 0;; \
    esac && \
    wget https://github.com/postgrespro/rum/archive/refs/tags/1.3.13.tar.gz -O rum.tar.gz && \
    echo "6ab370532c965568df6210bd844ac6ba649f53055e48243525b0b7e5c4d69a7d rum.tar.gz" | sha256sum --check && \
    mkdir rum-src && cd rum-src && tar xzf ../rum.tar.gz --strip-components=1 -C . && \
    patch -p1 < /rum.patch && \
    make -j $(getconf _NPROCESSORS_ONLN) PG_CONFIG=/usr/local/pgsql/bin/pg_config USE_PGXS=1 && \
    make -j $(getconf _NPROCESSORS_ONLN) install PG_CONFIG=/usr/local/pgsql/bin/pg_config USE_PGXS=1 && \
    echo 'trusted = true' >> /usr/local/pgsql/share/extension/rum.control

#########################################################################################
#
# Layer "pgtap-pg-build"
# compile pgTAP extension
#
#########################################################################################
FROM build-deps AS pgtap-pg-build
ARG PG_VERSION
COPY --from=pg-build /usr/local/pgsql/ /usr/local/pgsql/

RUN case "${PG_VERSION}" in "v17") \
    echo "v17 extensions are not supported yet. Quit" && exit 0;; \
    esac && \
    wget https://github.com/theory/pgtap/archive/refs/tags/v1.2.0.tar.gz -O pgtap.tar.gz && \
    echo "9c7c3de67ea41638e14f06da5da57bac6f5bd03fea05c165a0ec862205a5c052 pgtap.tar.gz" | sha256sum --check && \
    mkdir pgtap-src && cd pgtap-src && tar xzf ../pgtap.tar.gz --strip-components=1 -C . && \
    make -j $(getconf _NPROCESSORS_ONLN) PG_CONFIG=/usr/local/pgsql/bin/pg_config && \
    make -j $(getconf _NPROCESSORS_ONLN) install PG_CONFIG=/usr/local/pgsql/bin/pg_config && \
    echo 'trusted = true' >> /usr/local/pgsql/share/extension/pgtap.control

#########################################################################################
#
# Layer "ip4r-pg-build"
# compile ip4r extension
#
#########################################################################################
FROM build-deps AS ip4r-pg-build
ARG PG_VERSION
COPY --from=pg-build /usr/local/pgsql/ /usr/local/pgsql/

RUN case "${PG_VERSION}" in "v17") \
    echo "v17 extensions are not supported yet. Quit" && exit 0;; \
    esac && \
    wget https://github.com/RhodiumToad/ip4r/archive/refs/tags/2.4.2.tar.gz -O ip4r.tar.gz && \
    echo "0f7b1f159974f49a47842a8ab6751aecca1ed1142b6d5e38d81b064b2ead1b4b ip4r.tar.gz" | sha256sum --check && \
    mkdir ip4r-src && cd ip4r-src && tar xzf ../ip4r.tar.gz --strip-components=1 -C . && \
    make -j $(getconf _NPROCESSORS_ONLN) PG_CONFIG=/usr/local/pgsql/bin/pg_config && \
    make -j $(getconf _NPROCESSORS_ONLN) install PG_CONFIG=/usr/local/pgsql/bin/pg_config && \
    echo 'trusted = true' >> /usr/local/pgsql/share/extension/ip4r.control

#########################################################################################
#
# Layer "prefix-pg-build"
# compile Prefix extension
#
#########################################################################################
FROM build-deps AS prefix-pg-build
ARG PG_VERSION
COPY --from=pg-build /usr/local/pgsql/ /usr/local/pgsql/

RUN case "${PG_VERSION}" in "v17") \
    echo "v17 extensions are not supported yet. Quit" && exit 0;; \
    esac && \
    wget https://github.com/dimitri/prefix/archive/refs/tags/v1.2.10.tar.gz -O prefix.tar.gz && \
    echo "4342f251432a5f6fb05b8597139d3ccde8dcf87e8ca1498e7ee931ca057a8575 prefix.tar.gz" | sha256sum --check && \
    mkdir prefix-src && cd prefix-src && tar xzf ../prefix.tar.gz --strip-components=1 -C . && \
    make -j $(getconf _NPROCESSORS_ONLN) PG_CONFIG=/usr/local/pgsql/bin/pg_config && \
    make -j $(getconf _NPROCESSORS_ONLN) install PG_CONFIG=/usr/local/pgsql/bin/pg_config && \
    echo 'trusted = true' >> /usr/local/pgsql/share/extension/prefix.control

#########################################################################################
#
# Layer "hll-pg-build"
# compile hll extension
#
#########################################################################################
FROM build-deps AS hll-pg-build
ARG PG_VERSION
COPY --from=pg-build /usr/local/pgsql/ /usr/local/pgsql/

RUN case "${PG_VERSION}" in "v17") \
    echo "v17 extensions are not supported yet. Quit" && exit 0;; \
    esac && \
    wget https://github.com/citusdata/postgresql-hll/archive/refs/tags/v2.18.tar.gz -O hll.tar.gz && \
    echo "e2f55a6f4c4ab95ee4f1b4a2b73280258c5136b161fe9d059559556079694f0e hll.tar.gz" | sha256sum --check && \
    mkdir hll-src && cd hll-src && tar xzf ../hll.tar.gz --strip-components=1 -C . && \
    make -j $(getconf _NPROCESSORS_ONLN) PG_CONFIG=/usr/local/pgsql/bin/pg_config && \
    make -j $(getconf _NPROCESSORS_ONLN) install PG_CONFIG=/usr/local/pgsql/bin/pg_config && \
    echo 'trusted = true' >> /usr/local/pgsql/share/extension/hll.control

#########################################################################################
#
# Layer "plpgsql-check-pg-build"
# compile plpgsql_check extension
#
#########################################################################################
FROM build-deps AS plpgsql-check-pg-build
ARG PG_VERSION
COPY --from=pg-build /usr/local/pgsql/ /usr/local/pgsql/

RUN case "${PG_VERSION}" in "v17") \
    echo "v17 extensions are not supported yet. Quit" && exit 0;; \
    esac && \
    wget https://github.com/okbob/plpgsql_check/archive/refs/tags/v2.5.3.tar.gz -O plpgsql_check.tar.gz && \
    echo "6631ec3e7fb3769eaaf56e3dfedb829aa761abf163d13dba354b4c218508e1c0 plpgsql_check.tar.gz" | sha256sum --check && \
    mkdir plpgsql_check-src && cd plpgsql_check-src && tar xzf ../plpgsql_check.tar.gz --strip-components=1 -C . && \
    make -j $(getconf _NPROCESSORS_ONLN) PG_CONFIG=/usr/local/pgsql/bin/pg_config USE_PGXS=1 && \
    make -j $(getconf _NPROCESSORS_ONLN) install PG_CONFIG=/usr/local/pgsql/bin/pg_config USE_PGXS=1 && \
    echo 'trusted = true' >> /usr/local/pgsql/share/extension/plpgsql_check.control

#########################################################################################
#
# Layer "timescaledb-pg-build"
# compile timescaledb extension
#
#########################################################################################
FROM build-deps AS timescaledb-pg-build
COPY --from=pg-build /usr/local/pgsql/ /usr/local/pgsql/

ARG PG_VERSION
ENV PATH="/usr/local/pgsql/bin:$PATH"

RUN case "${PG_VERSION}" in "v17") \
    echo "v17 extensions are not supported yet. Quit" && exit 0;; \
    esac && \
    case "${PG_VERSION}" in \
      "v14" | "v15") \
        export TIMESCALEDB_VERSION=2.10.1 \
        export TIMESCALEDB_CHECKSUM=6fca72a6ed0f6d32d2b3523951ede73dc5f9b0077b38450a029a5f411fdb8c73 \
        ;; \
      *) \
        export TIMESCALEDB_VERSION=2.13.0 \
        export TIMESCALEDB_CHECKSUM=584a351c7775f0e067eaa0e7277ea88cab9077cc4c455cbbf09a5d9723dce95d \
        ;; \
    esac && \
    apt-get update && \
    apt-get install -y cmake && \
    wget https://github.com/timescale/timescaledb/archive/refs/tags/${TIMESCALEDB_VERSION}.tar.gz -O timescaledb.tar.gz && \
    echo "${TIMESCALEDB_CHECKSUM} timescaledb.tar.gz" | sha256sum --check && \
    mkdir timescaledb-src && cd timescaledb-src && tar xzf ../timescaledb.tar.gz --strip-components=1 -C . && \
    ./bootstrap -DSEND_TELEMETRY_DEFAULT:BOOL=OFF -DUSE_TELEMETRY:BOOL=OFF -DAPACHE_ONLY:BOOL=ON -DCMAKE_BUILD_TYPE=Release && \
    cd build && \
    make -j $(getconf _NPROCESSORS_ONLN) && \
    make install -j $(getconf _NPROCESSORS_ONLN) && \
    echo "trusted = true" >> /usr/local/pgsql/share/extension/timescaledb.control

#########################################################################################
#
# Layer "pg-hint-plan-pg-build"
# compile pg_hint_plan extension
#
#########################################################################################
FROM build-deps AS pg-hint-plan-pg-build
COPY --from=pg-build /usr/local/pgsql/ /usr/local/pgsql/

ARG PG_VERSION
ENV PATH="/usr/local/pgsql/bin:$PATH"

RUN case "${PG_VERSION}" in "v17") \
    echo "v17 extensions are not supported yet. Quit" && exit 0;; \
    esac && \
    case "${PG_VERSION}" in \
      "v14") \
        export PG_HINT_PLAN_VERSION=14_1_4_1 \
        export PG_HINT_PLAN_CHECKSUM=c3501becf70ead27f70626bce80ea401ceac6a77e2083ee5f3ff1f1444ec1ad1 \
        ;; \
      "v15") \
        export PG_HINT_PLAN_VERSION=15_1_5_0 \
        export PG_HINT_PLAN_CHECKSUM=564cbbf4820973ffece63fbf76e3c0af62c4ab23543142c7caaa682bc48918be \
        ;; \
      "v16") \
        export PG_HINT_PLAN_VERSION=16_1_6_0 \
        export PG_HINT_PLAN_CHECKSUM=fc85a9212e7d2819d4ae4ac75817481101833c3cfa9f0fe1f980984e12347d00 \
        ;; \
      "v17") \
        echo "TODO: PG17 pg_hint_plan support" && exit 0 \
        ;; \
      *) \
        echo "Export the valid PG_HINT_PLAN_VERSION variable" && exit 1 \
        ;; \
    esac && \
    wget https://github.com/ossc-db/pg_hint_plan/archive/refs/tags/REL${PG_HINT_PLAN_VERSION}.tar.gz -O pg_hint_plan.tar.gz && \
    echo "${PG_HINT_PLAN_CHECKSUM} pg_hint_plan.tar.gz" | sha256sum --check && \
    mkdir pg_hint_plan-src && cd pg_hint_plan-src && tar xzf ../pg_hint_plan.tar.gz --strip-components=1 -C . && \
    make -j $(getconf _NPROCESSORS_ONLN) && \
    make install -j $(getconf _NPROCESSORS_ONLN) && \
    echo "trusted = true" >> /usr/local/pgsql/share/extension/pg_hint_plan.control


#########################################################################################
#
# Layer "pg-cron-pg-build"
# compile pg_cron extension
#
#########################################################################################
FROM build-deps AS pg-cron-pg-build
ARG PG_VERSION
COPY --from=pg-build /usr/local/pgsql/ /usr/local/pgsql/

ENV PATH="/usr/local/pgsql/bin/:$PATH"
RUN case "${PG_VERSION}" in "v17") \
    echo "v17 extensions are not supported yet. Quit" && exit 0;; \
    esac && \
    wget https://github.com/citusdata/pg_cron/archive/refs/tags/v1.6.0.tar.gz -O pg_cron.tar.gz && \
    echo "383a627867d730222c272bfd25cd5e151c578d73f696d32910c7db8c665cc7db pg_cron.tar.gz" | sha256sum --check && \
    mkdir pg_cron-src && cd pg_cron-src && tar xzf ../pg_cron.tar.gz --strip-components=1 -C . && \
    make -j $(getconf _NPROCESSORS_ONLN) && \
    make -j $(getconf _NPROCESSORS_ONLN) install && \
    echo 'trusted = true' >> /usr/local/pgsql/share/extension/pg_cron.control

#########################################################################################
#
# Layer "rdkit-pg-build"
# compile rdkit extension
#
#########################################################################################
FROM build-deps AS rdkit-pg-build
ARG PG_VERSION
COPY --from=pg-build /usr/local/pgsql/ /usr/local/pgsql/

RUN case "${PG_VERSION}" in "v17") \
    echo "v17 extensions are not supported yet. Quit" && exit 0;; \
    esac && \
    apt-get update && \
    apt-get install -y \
        cmake \
        libboost-iostreams1.74-dev \
        libboost-regex1.74-dev \
        libboost-serialization1.74-dev \
        libboost-system1.74-dev \
        libeigen3-dev

ENV PATH="/usr/local/pgsql/bin/:/usr/local/pgsql/:$PATH"
RUN case "${PG_VERSION}" in "v17") \
    echo "v17 extensions are not supported yet. Quit" && exit 0;; \
    esac && \
    wget https://github.com/rdkit/rdkit/archive/refs/tags/Release_2023_03_3.tar.gz -O rdkit.tar.gz && \
    echo "bdbf9a2e6988526bfeb8c56ce3cdfe2998d60ac289078e2215374288185e8c8d rdkit.tar.gz" | sha256sum --check && \
    mkdir rdkit-src && cd rdkit-src && tar xzf ../rdkit.tar.gz --strip-components=1 -C . && \
    cmake \
        -D RDK_BUILD_CAIRO_SUPPORT=OFF \
        -D RDK_BUILD_INCHI_SUPPORT=ON \
        -D RDK_BUILD_AVALON_SUPPORT=ON \
        -D RDK_BUILD_PYTHON_WRAPPERS=OFF \
        -D RDK_BUILD_DESCRIPTORS3D=OFF \
        -D RDK_BUILD_FREESASA_SUPPORT=OFF \
        -D RDK_BUILD_COORDGEN_SUPPORT=ON \
        -D RDK_BUILD_MOLINTERCHANGE_SUPPORT=OFF \
        -D RDK_BUILD_YAEHMOP_SUPPORT=OFF \
        -D RDK_BUILD_STRUCTCHECKER_SUPPORT=OFF \
        -D RDK_USE_URF=OFF \
        -D RDK_BUILD_PGSQL=ON \
        -D RDK_PGSQL_STATIC=ON \
        -D PostgreSQL_CONFIG=pg_config \
        -D PostgreSQL_INCLUDE_DIR=`pg_config --includedir` \
        -D PostgreSQL_TYPE_INCLUDE_DIR=`pg_config --includedir-server` \
        -D PostgreSQL_LIBRARY_DIR=`pg_config --libdir` \
        -D RDK_INSTALL_INTREE=OFF \
        -D RDK_INSTALL_COMIC_FONTS=OFF \
        -D RDK_BUILD_FREETYPE_SUPPORT=OFF \
        -D CMAKE_BUILD_TYPE=Release \
        . && \
    make -j $(getconf _NPROCESSORS_ONLN) && \
    make -j $(getconf _NPROCESSORS_ONLN) install && \
    echo 'trusted = true' >> /usr/local/pgsql/share/extension/rdkit.control

#########################################################################################
#
# Layer "pg-uuidv7-pg-build"
# compile pg_uuidv7 extension
#
#########################################################################################
FROM build-deps AS pg-uuidv7-pg-build
ARG PG_VERSION
COPY --from=pg-build /usr/local/pgsql/ /usr/local/pgsql/

ENV PATH="/usr/local/pgsql/bin/:$PATH"
RUN case "${PG_VERSION}" in "v17") \
    echo "v17 extensions are not supported yet. Quit" && exit 0;; \
    esac && \
    wget https://github.com/fboulnois/pg_uuidv7/archive/refs/tags/v1.0.1.tar.gz -O pg_uuidv7.tar.gz && \
    echo "0d0759ab01b7fb23851ecffb0bce27822e1868a4a5819bfd276101c716637a7a pg_uuidv7.tar.gz" | sha256sum --check && \
    mkdir pg_uuidv7-src && cd pg_uuidv7-src && tar xzf ../pg_uuidv7.tar.gz --strip-components=1 -C . && \
    make -j $(getconf _NPROCESSORS_ONLN) && \
    make -j $(getconf _NPROCESSORS_ONLN) install && \
    echo 'trusted = true' >> /usr/local/pgsql/share/extension/pg_uuidv7.control

#########################################################################################
#
# Layer "pg-roaringbitmap-pg-build"
# compile pg_roaringbitmap extension
#
#########################################################################################
FROM build-deps AS pg-roaringbitmap-pg-build
ARG PG_VERSION
COPY --from=pg-build /usr/local/pgsql/ /usr/local/pgsql/

ENV PATH="/usr/local/pgsql/bin/:$PATH"
RUN case "${PG_VERSION}" in "v17") \
    echo "v17 extensions are not supported yet. Quit" && exit 0;; \
    esac && \
    wget https://github.com/ChenHuajun/pg_roaringbitmap/archive/refs/tags/v0.5.4.tar.gz -O pg_roaringbitmap.tar.gz && \
    echo "b75201efcb1c2d1b014ec4ae6a22769cc7a224e6e406a587f5784a37b6b5a2aa pg_roaringbitmap.tar.gz" | sha256sum --check && \
    mkdir pg_roaringbitmap-src && cd pg_roaringbitmap-src && tar xzf ../pg_roaringbitmap.tar.gz --strip-components=1 -C . && \
    make -j $(getconf _NPROCESSORS_ONLN) && \
    make -j $(getconf _NPROCESSORS_ONLN) install && \
    echo 'trusted = true' >> /usr/local/pgsql/share/extension/roaringbitmap.control

#########################################################################################
#
# Layer "pg-semver-pg-build"
# compile pg_semver extension
#
#########################################################################################
FROM build-deps AS pg-semver-pg-build
ARG PG_VERSION
COPY --from=pg-build /usr/local/pgsql/ /usr/local/pgsql/

ENV PATH="/usr/local/pgsql/bin/:$PATH"
RUN case "${PG_VERSION}" in "v17") \
    echo "v17 extensions are not supported yet. Quit" && exit 0;; \
    esac && \
    wget https://github.com/theory/pg-semver/archive/refs/tags/v0.32.1.tar.gz -O pg_semver.tar.gz && \
    echo "fbdaf7512026d62eec03fad8687c15ed509b6ba395bff140acd63d2e4fbe25d7 pg_semver.tar.gz" | sha256sum --check && \
    mkdir pg_semver-src && cd pg_semver-src && tar xzf ../pg_semver.tar.gz --strip-components=1 -C . && \
    make -j $(getconf _NPROCESSORS_ONLN) && \
    make -j $(getconf _NPROCESSORS_ONLN) install && \
    echo 'trusted = true' >> /usr/local/pgsql/share/extension/semver.control

#########################################################################################
#
# Layer "pg-sudo"
# compile pg-neon-sudo extension
#
#########################################################################################
FROM build-deps AS pg-sudo-pg-build
COPY --from=pg-build /usr/local/pgsql/ /usr/local/pgsql/

ENV PATH="/usr/local/pgsql/bin/:$PATH"
RUN wget https://github.com/skyzh/pg_sudo/archive/refs/heads/main.tar.gz -O pg_sudo.tar.gz && \
    mkdir pg_sudo-src && cd skyzh/anon-patch-src && tar xzf ../pg_sudo.tar.gz --strip-components=1 -C . && \
    make -j $(getconf _NPROCESSORS_ONLN) && \
    make -j $(getconf _NPROCESSORS_ONLN) install && \
    echo 'trusted = true' >> /usr/local/pgsql/share/extension/pg_neon_sudo.control

#########################################################################################
#
# Layer "pg-embedding-pg-build"
# compile pg_embedding extension
#
#########################################################################################
FROM build-deps AS pg-embedding-pg-build
COPY --from=pg-build /usr/local/pgsql/ /usr/local/pgsql/

ARG PG_VERSION
ENV PATH="/usr/local/pgsql/bin/:$PATH"
RUN case "${PG_VERSION}" in "v17") \
    echo "v17 extensions are not supported yet. Quit" && exit 0;; \
    esac && \
    case "${PG_VERSION}" in \
      "v14" | "v15") \
        export PG_EMBEDDING_VERSION=0.3.5 \
        export PG_EMBEDDING_CHECKSUM=0e95b27b8b6196e2cf0a0c9ec143fe2219b82e54c5bb4ee064e76398cbe69ae9 \
        ;; \
      *) \
        echo "pg_embedding not supported on this PostgreSQL version. Use pgvector instead." && exit 0;; \
    esac && \
    wget https://github.com/neondatabase/pg_embedding/archive/refs/tags/${PG_EMBEDDING_VERSION}.tar.gz -O pg_embedding.tar.gz && \
    echo "${PG_EMBEDDING_CHECKSUM} pg_embedding.tar.gz" | sha256sum --check && \
    mkdir pg_embedding-src && cd pg_embedding-src && tar xzf ../pg_embedding.tar.gz --strip-components=1 -C . && \
    make -j $(getconf _NPROCESSORS_ONLN) && \
    make -j $(getconf _NPROCESSORS_ONLN) install

#########################################################################################
#
# Layer "pg-anon-pg-build"
# compile anon extension
#
#########################################################################################
FROM build-deps AS pg-anon-pg-build
ARG PG_VERSION
COPY --from=pg-build /usr/local/pgsql/ /usr/local/pgsql/

ENV PATH="/usr/local/pgsql/bin/:$PATH"
<<<<<<< HEAD
RUN wget  https://github.com/yliang412/postgresql_anonymizer/archive/refs/heads/master.tar.gz -O pg_anon.tar.gz && \
=======
RUN case "${PG_VERSION}" in "v17") \
    echo "v17 extensions are not supported yet. Quit" && exit 0;; \
    esac && \
    wget  https://github.com/neondatabase/postgresql_anonymizer/archive/refs/tags/neon_1.1.1.tar.gz -O pg_anon.tar.gz && \
    echo "321ea8d5c1648880aafde850a2c576e4a9e7b9933a34ce272efc839328999fa9  pg_anon.tar.gz" | sha256sum --check && \
>>>>>>> 78938d1b
    mkdir pg_anon-src && cd pg_anon-src && tar xzf ../pg_anon.tar.gz --strip-components=1 -C . && \
    find /usr/local/pgsql -type f | sed 's|^/usr/local/pgsql/||' > /before.txt &&\
    make -j $(getconf _NPROCESSORS_ONLN) install PG_CONFIG=/usr/local/pgsql/bin/pg_config && \
    echo 'trusted = true' >> /usr/local/pgsql/share/extension/anon.control && \
    find /usr/local/pgsql -type f | sed 's|^/usr/local/pgsql/||' > /after.txt &&\
    mkdir -p /extensions/anon && cp /usr/local/pgsql/share/extension/anon.control /extensions/anon && \
    sort -o /before.txt /before.txt && sort -o /after.txt /after.txt && \
    comm -13 /before.txt /after.txt | tar --directory=/usr/local/pgsql --zstd -cf /extensions/anon.tar.zst -T -

#########################################################################################
#
# Layer "rust extensions"
# This layer is used to build `pgrx` deps
#
#########################################################################################
FROM build-deps AS rust-extensions-build
ARG PG_VERSION
COPY --from=pg-build /usr/local/pgsql/ /usr/local/pgsql/

RUN apt-get update && \
    apt-get install -y curl libclang-dev cmake && \
    useradd -ms /bin/bash nonroot -b /home

ENV HOME=/home/nonroot
ENV PATH="/home/nonroot/.cargo/bin:/usr/local/pgsql/bin/:$PATH"
USER nonroot
WORKDIR /home/nonroot

RUN case "${PG_VERSION}" in "v17") \
    echo "v17 extensions are not supported yet. Quit" && exit 0;; \
    esac && \
    curl -sSO https://static.rust-lang.org/rustup/dist/$(uname -m)-unknown-linux-gnu/rustup-init && \
    chmod +x rustup-init && \
    ./rustup-init -y --no-modify-path --profile minimal --default-toolchain stable && \
    rm rustup-init && \
    cargo install --locked --version 0.11.3 cargo-pgrx && \
    /bin/bash -c 'cargo pgrx init --pg${PG_VERSION:1}=/usr/local/pgsql/bin/pg_config'

USER root

#########################################################################################
#
# Layer "pg-jsonschema-pg-build"
# Compile "pg_jsonschema" extension
#
#########################################################################################

FROM rust-extensions-build AS pg-jsonschema-pg-build
ARG PG_VERSION

RUN case "${PG_VERSION}" in "v17") \
    echo "v17 extensions are not supported yet. Quit" && exit 0;; \
    esac && \
    wget https://github.com/supabase/pg_jsonschema/archive/refs/tags/v0.3.1.tar.gz -O pg_jsonschema.tar.gz && \
    echo "61df3db1ed83cf24f6aa39c826f8818bfa4f0bd33b587fd6b2b1747985642297 pg_jsonschema.tar.gz" | sha256sum --check && \
    mkdir pg_jsonschema-src && cd pg_jsonschema-src && tar xzf ../pg_jsonschema.tar.gz --strip-components=1 -C . && \
    # see commit 252b3685a27a0f4c31a0f91e983c6314838e89e8
    # `unsafe-postgres` feature allows to build pgx extensions
    # against postgres forks that decided to change their ABI name (like us).
    # With that we can build extensions without forking them and using stock
    # pgx. As this feature is new few manual version bumps were required.
    sed -i 's/pgrx = "0.11.3"/pgrx = { version = "0.11.3", features = [ "unsafe-postgres" ] }/g' Cargo.toml && \
    cargo pgrx install --release && \
    echo "trusted = true" >> /usr/local/pgsql/share/extension/pg_jsonschema.control

#########################################################################################
#
# Layer "pg-graphql-pg-build"
# Compile "pg_graphql" extension
#
#########################################################################################

FROM rust-extensions-build AS pg-graphql-pg-build
ARG PG_VERSION

RUN case "${PG_VERSION}" in "v17") \
    echo "v17 extensions are not supported yet. Quit" && exit 0;; \
    esac && \
    wget https://github.com/supabase/pg_graphql/archive/refs/tags/v1.5.7.tar.gz -O pg_graphql.tar.gz && \
    echo "2b3e567a5b31019cb97ae0e33263c1bcc28580be5a444ac4c8ece5c4be2aea41 pg_graphql.tar.gz" | sha256sum --check && \
    mkdir pg_graphql-src && cd pg_graphql-src && tar xzf ../pg_graphql.tar.gz --strip-components=1 -C . && \
    sed -i 's/pgrx = "=0.11.3"/pgrx = { version = "0.11.3", features = [ "unsafe-postgres" ] }/g' Cargo.toml && \
    cargo pgrx install --release && \
    # it's needed to enable extension because it uses untrusted C language
    sed -i 's/superuser = false/superuser = true/g' /usr/local/pgsql/share/extension/pg_graphql.control && \
    echo "trusted = true" >> /usr/local/pgsql/share/extension/pg_graphql.control

#########################################################################################
#
# Layer "pg-tiktoken-build"
# Compile "pg_tiktoken" extension
#
#########################################################################################

FROM rust-extensions-build AS pg-tiktoken-pg-build
ARG PG_VERSION

# 26806147b17b60763039c6a6878884c41a262318 made on 26/09/2023
RUN case "${PG_VERSION}" in "v17") \
    echo "v17 extensions are not supported yet. Quit" && exit 0;; \
    esac && \
    wget https://github.com/kelvich/pg_tiktoken/archive/26806147b17b60763039c6a6878884c41a262318.tar.gz -O pg_tiktoken.tar.gz && \
    echo "e64e55aaa38c259512d3e27c572da22c4637418cf124caba904cd50944e5004e pg_tiktoken.tar.gz" | sha256sum --check && \
    mkdir pg_tiktoken-src && cd pg_tiktoken-src && tar xzf ../pg_tiktoken.tar.gz --strip-components=1 -C . && \
    # TODO update pgrx version in the pg_tiktoken repo and remove this line
    sed -i 's/pgrx = { version = "=0.10.2",/pgrx = { version = "0.11.3",/g' Cargo.toml && \
    sed -i 's/pgrx-tests = "=0.10.2"/pgrx-tests = "0.11.3"/g' Cargo.toml && \
    cargo pgrx install --release && \
    echo "trusted = true" >> /usr/local/pgsql/share/extension/pg_tiktoken.control

#########################################################################################
#
# Layer "pg-pgx-ulid-build"
# Compile "pgx_ulid" extension
#
#########################################################################################

FROM rust-extensions-build AS pg-pgx-ulid-build
ARG PG_VERSION

RUN case "${PG_VERSION}" in "v17") \
    echo "v17 extensions are not supported yet. Quit" && exit 0;; \
    esac && \
    wget https://github.com/pksunkara/pgx_ulid/archive/refs/tags/v0.1.5.tar.gz -O pgx_ulid.tar.gz && \
    echo "9d1659a2da65af0133d5451c454de31b37364e3502087dadf579f790bc8bef17 pgx_ulid.tar.gz" | sha256sum --check && \
    mkdir pgx_ulid-src && cd pgx_ulid-src && tar xzf ../pgx_ulid.tar.gz --strip-components=1 -C . && \
    sed -i 's/pgrx       = "^0.11.2"/pgrx = { version = "=0.11.3", features = [ "unsafe-postgres" ] }/g' Cargo.toml && \
    cargo pgrx install --release && \
    echo "trusted = true" >> /usr/local/pgsql/share/extension/ulid.control

#########################################################################################
#
# Layer "wal2json-build"
# Compile "wal2json" extension
#
#########################################################################################

FROM build-deps AS wal2json-pg-build
ARG PG_VERSION
COPY --from=pg-build /usr/local/pgsql/ /usr/local/pgsql/

ENV PATH="/usr/local/pgsql/bin/:$PATH"
RUN case "${PG_VERSION}" in "v17") \
    echo "v17 extensions are not supported yet. Quit" && exit 0;; \
    esac && \
    wget https://github.com/eulerto/wal2json/archive/refs/tags/wal2json_2_5.tar.gz && \
    echo "b516653575541cf221b99cf3f8be9b6821f6dbcfc125675c85f35090f824f00e wal2json_2_5.tar.gz" | sha256sum --check && \
    mkdir wal2json-src && cd wal2json-src && tar xzf ../wal2json_2_5.tar.gz --strip-components=1 -C . && \
    make -j $(getconf _NPROCESSORS_ONLN) && \
    make -j $(getconf _NPROCESSORS_ONLN) install

#########################################################################################
#
# Layer "pg_ivm"
# compile pg_ivm extension
#
#########################################################################################
FROM build-deps AS pg-ivm-build
ARG PG_VERSION
COPY --from=pg-build /usr/local/pgsql/ /usr/local/pgsql/

ENV PATH="/usr/local/pgsql/bin/:$PATH"
RUN case "${PG_VERSION}" in "v17") \
    echo "v17 extensions are not supported yet. Quit" && exit 0;; \
    esac && \
    wget https://github.com/sraoss/pg_ivm/archive/refs/tags/v1.7.tar.gz -O pg_ivm.tar.gz && \
    echo "ebfde04f99203c7be4b0e873f91104090e2e83e5429c32ac242d00f334224d5e pg_ivm.tar.gz" | sha256sum --check && \
    mkdir pg_ivm-src && cd pg_ivm-src && tar xzf ../pg_ivm.tar.gz --strip-components=1 -C . && \
    make -j $(getconf _NPROCESSORS_ONLN) && \
    make -j $(getconf _NPROCESSORS_ONLN) install && \
    echo 'trusted = true' >> /usr/local/pgsql/share/extension/pg_ivm.control

#########################################################################################
#
# Layer "pg_partman"
# compile pg_partman extension
#
#########################################################################################
FROM build-deps AS pg-partman-build
ARG PG_VERSION
COPY --from=pg-build /usr/local/pgsql/ /usr/local/pgsql/

ENV PATH="/usr/local/pgsql/bin/:$PATH"
RUN case "${PG_VERSION}" in "v17") \
    echo "v17 extensions are not supported yet. Quit" && exit 0;; \
    esac && \
    wget https://github.com/pgpartman/pg_partman/archive/refs/tags/v5.0.1.tar.gz -O pg_partman.tar.gz && \
    echo "75b541733a9659a6c90dbd40fccb904a630a32880a6e3044d0c4c5f4c8a65525 pg_partman.tar.gz" | sha256sum --check && \
    mkdir pg_partman-src && cd pg_partman-src && tar xzf ../pg_partman.tar.gz --strip-components=1 -C . && \
    make -j $(getconf _NPROCESSORS_ONLN) && \
    make -j $(getconf _NPROCESSORS_ONLN) install && \
    echo 'trusted = true' >> /usr/local/pgsql/share/extension/pg_partman.control

#########################################################################################
#
# Layer "neon-pg-ext-build"
# compile neon extensions
#
#########################################################################################
FROM build-deps AS neon-pg-ext-build
ARG PG_VERSION

# Public extensions
COPY --from=postgis-build /usr/local/pgsql/ /usr/local/pgsql/
COPY --from=postgis-build /sfcgal/* /
COPY --from=plv8-build /usr/local/pgsql/ /usr/local/pgsql/
COPY --from=h3-pg-build /usr/local/pgsql/ /usr/local/pgsql/
COPY --from=h3-pg-build /h3/usr /
COPY --from=unit-pg-build /usr/local/pgsql/ /usr/local/pgsql/
COPY --from=vector-pg-build /usr/local/pgsql/ /usr/local/pgsql/
COPY --from=pgjwt-pg-build /usr/local/pgsql/ /usr/local/pgsql/
COPY --from=pg-jsonschema-pg-build /usr/local/pgsql/ /usr/local/pgsql/
COPY --from=pg-graphql-pg-build /usr/local/pgsql/ /usr/local/pgsql/
COPY --from=pg-tiktoken-pg-build /usr/local/pgsql/ /usr/local/pgsql/
COPY --from=hypopg-pg-build /usr/local/pgsql/ /usr/local/pgsql/
COPY --from=pg-hashids-pg-build /usr/local/pgsql/ /usr/local/pgsql/
COPY --from=rum-pg-build /usr/local/pgsql/ /usr/local/pgsql/
COPY --from=pgtap-pg-build /usr/local/pgsql/ /usr/local/pgsql/
COPY --from=ip4r-pg-build /usr/local/pgsql/ /usr/local/pgsql/
COPY --from=prefix-pg-build /usr/local/pgsql/ /usr/local/pgsql/
COPY --from=hll-pg-build /usr/local/pgsql/ /usr/local/pgsql/
COPY --from=plpgsql-check-pg-build /usr/local/pgsql/ /usr/local/pgsql/
COPY --from=timescaledb-pg-build /usr/local/pgsql/ /usr/local/pgsql/
COPY --from=pg-hint-plan-pg-build /usr/local/pgsql/ /usr/local/pgsql/
COPY --from=pg-cron-pg-build /usr/local/pgsql/ /usr/local/pgsql/
COPY --from=pg-pgx-ulid-build /usr/local/pgsql/ /usr/local/pgsql/
COPY --from=rdkit-pg-build /usr/local/pgsql/ /usr/local/pgsql/
COPY --from=pg-uuidv7-pg-build /usr/local/pgsql/ /usr/local/pgsql/
COPY --from=pg-roaringbitmap-pg-build /usr/local/pgsql/ /usr/local/pgsql/
COPY --from=pg-semver-pg-build /usr/local/pgsql/ /usr/local/pgsql/
COPY --from=pg-embedding-pg-build /usr/local/pgsql/ /usr/local/pgsql/
COPY --from=wal2json-pg-build /usr/local/pgsql /usr/local/pgsql
COPY --from=pg-anon-pg-build /usr/local/pgsql/ /usr/local/pgsql/
COPY --from=pg-ivm-build /usr/local/pgsql/ /usr/local/pgsql/
COPY --from=pg-partman-build /usr/local/pgsql/ /usr/local/pgsql/
COPY --from=pg-sudo-pg-build /usr/local/pgsql/ /usr/local/pgsql/
COPY pgxn/ pgxn/

RUN case "${PG_VERSION}" in "v17") \
    echo "v17 extensions are not supported yet. Quit" && exit 0;; \
    esac && \
    make -j $(getconf _NPROCESSORS_ONLN) \
        PG_CONFIG=/usr/local/pgsql/bin/pg_config \
        -C pgxn/neon \
        -s install && \
    make -j $(getconf _NPROCESSORS_ONLN) \
        PG_CONFIG=/usr/local/pgsql/bin/pg_config \
        -C pgxn/neon_utils \
        -s install && \
    make -j $(getconf _NPROCESSORS_ONLN) \
        PG_CONFIG=/usr/local/pgsql/bin/pg_config \
        -C pgxn/neon_test_utils \
        -s install && \
    make -j $(getconf _NPROCESSORS_ONLN) \
        PG_CONFIG=/usr/local/pgsql/bin/pg_config \
        -C pgxn/neon_rmgr \
        -s install && \
    case "${PG_VERSION}" in \
        "v14" | "v15") \
        ;; \
        "v16" | "v17") \
            echo "Skipping HNSW for PostgreSQL ${PG_VERSION}" && exit 0 \
        ;; \
        *) \
            echo "unexpected PostgreSQL version" && exit 1 \
        ;; \
        esac && \
    make -j $(getconf _NPROCESSORS_ONLN) \
        PG_CONFIG=/usr/local/pgsql/bin/pg_config \
        -C pgxn/hnsw \
        -s install

#########################################################################################
#
# Compile and run the Neon-specific `compute_ctl` binary
#
#########################################################################################
FROM $REPOSITORY/$IMAGE:$TAG AS compute-tools
ARG BUILD_TAG
ENV BUILD_TAG=$BUILD_TAG

USER nonroot
# Copy entire project to get Cargo.* files with proper dependencies for the whole project
COPY --chown=nonroot . .
RUN case "${PG_VERSION}" in "v17") \
    echo "v17 extensions are not supported yet. Quit" && exit 0;; \
    esac && \
    cd compute_tools && mold -run cargo build --locked --profile release-line-debug-size-lto

#########################################################################################
#
# Final compute-tools image
#
#########################################################################################

FROM debian:bullseye-slim AS compute-tools-image

COPY --from=compute-tools /home/nonroot/target/release-line-debug-size-lto/compute_ctl /usr/local/bin/compute_ctl

#########################################################################################
#
# Clean up postgres folder before inclusion
#
#########################################################################################
FROM neon-pg-ext-build AS postgres-cleanup-layer
COPY --from=neon-pg-ext-build /usr/local/pgsql /usr/local/pgsql

# Remove binaries from /bin/ that we won't use (or would manually copy & install otherwise)
RUN case "${PG_VERSION}" in "v17") \
    echo "v17 extensions are not supported yet. Quit" && exit 0;; \
    esac && \
    cd /usr/local/pgsql/bin && rm ecpg raster2pgsql shp2pgsql pgtopo_export pgtopo_import pgsql2shp

# Remove headers that we won't need anymore - we've completed installation of all extensions
RUN case "${PG_VERSION}" in "v17") \
    echo "v17 extensions are not supported yet. Quit" && exit 0;; \
    esac && \
    rm -r /usr/local/pgsql/include

# Remove static postgresql libraries - all compilation is finished, so we
# can now remove these files - they must be included in other binaries by now
# if they were to be used by other libraries.
RUN case "${PG_VERSION}" in "v17") \
    echo "v17 extensions are not supported yet. Quit" && exit 0;; \
    esac && \
    rm /usr/local/pgsql/lib/lib*.a


#########################################################################################
#
# Layer neon-pg-ext-test
#
#########################################################################################

FROM neon-pg-ext-build AS neon-pg-ext-test
ARG PG_VERSION
RUN case "${PG_VERSION}" in "v17") \
    echo "v17 extensions are not supported yet. Quit" && exit 0;; \
    esac && \
    mkdir /ext-src

#COPY --from=postgis-build /postgis.tar.gz /ext-src/
#COPY --from=postgis-build /sfcgal/* /usr
COPY --from=plv8-build /plv8.tar.gz /ext-src/
COPY --from=h3-pg-build /h3-pg.tar.gz /ext-src/
COPY --from=unit-pg-build /postgresql-unit.tar.gz /ext-src/
COPY --from=vector-pg-build /pgvector.tar.gz /ext-src/
COPY --from=vector-pg-build /pgvector.patch /ext-src/
COPY --from=pgjwt-pg-build /pgjwt.tar.gz /ext-src
#COPY --from=pg-jsonschema-pg-build /home/nonroot/pg_jsonschema.tar.gz /ext-src
#COPY --from=pg-graphql-pg-build /home/nonroot/pg_graphql.tar.gz /ext-src
#COPY --from=pg-tiktoken-pg-build /home/nonroot/pg_tiktoken.tar.gz /ext-src
COPY --from=hypopg-pg-build /hypopg.tar.gz /ext-src
COPY --from=pg-hashids-pg-build /pg_hashids.tar.gz /ext-src
COPY --from=rum-pg-build /rum.tar.gz /ext-src
COPY patches/rum.patch /ext-src
#COPY --from=pgtap-pg-build /pgtap.tar.gz /ext-src
COPY --from=ip4r-pg-build /ip4r.tar.gz /ext-src
COPY --from=prefix-pg-build /prefix.tar.gz /ext-src
COPY --from=hll-pg-build /hll.tar.gz /ext-src
COPY --from=plpgsql-check-pg-build /plpgsql_check.tar.gz /ext-src
#COPY --from=timescaledb-pg-build /timescaledb.tar.gz /ext-src
COPY --from=pg-hint-plan-pg-build /pg_hint_plan.tar.gz /ext-src
COPY patches/pg_hint_plan.patch /ext-src
COPY --from=pg-cron-pg-build /pg_cron.tar.gz /ext-src
COPY patches/pg_cron.patch /ext-src
#COPY --from=pg-pgx-ulid-build /home/nonroot/pgx_ulid.tar.gz /ext-src
#COPY --from=rdkit-pg-build /rdkit.tar.gz /ext-src
COPY --from=pg-uuidv7-pg-build /pg_uuidv7.tar.gz /ext-src
COPY --from=pg-roaringbitmap-pg-build /pg_roaringbitmap.tar.gz /ext-src
COPY --from=pg-semver-pg-build /pg_semver.tar.gz /ext-src
#COPY --from=pg-embedding-pg-build /home/nonroot/pg_embedding-src/ /ext-src
#COPY --from=wal2json-pg-build /wal2json_2_5.tar.gz /ext-src
COPY --from=pg-anon-pg-build /pg_anon.tar.gz /ext-src
COPY --from=pg-sudo-pg-build /pg_sudo.tar.gz /ext-src
COPY --from=pg-ivm-build /pg_ivm.tar.gz /ext-src
COPY --from=pg-partman-build /pg_partman.tar.gz /ext-src
RUN case "${PG_VERSION}" in "v17") \
    echo "v17 extensions are not supported yet. Quit" && exit 0;; \
    esac && \
    cd /ext-src/ && for f in *.tar.gz; \
    do echo $f; dname=$(echo $f | sed 's/\.tar.*//')-src; \
    rm -rf $dname; mkdir $dname; tar xzf $f --strip-components=1 -C $dname \
    || exit 1; rm -f $f; done
RUN case "${PG_VERSION}" in "v17") \
    echo "v17 extensions are not supported yet. Quit" && exit 0;; \
    esac && \
    cd /ext-src/rum-src && patch -p1 <../rum.patch
RUN case "${PG_VERSION}" in "v17") \
    echo "v17 extensions are not supported yet. Quit" && exit 0;; \
    esac && \
    cd /ext-src/pgvector-src && patch -p1 <../pgvector.patch
# cmake is required for the h3 test
RUN case "${PG_VERSION}" in "v17") \
    echo "v17 extensions are not supported yet. Quit" && exit 0;; \
    esac && \
    apt-get update && apt-get install -y cmake
RUN case "${PG_VERSION}" in "v17") \
    echo "v17 extensions are not supported yet. Quit" && exit 0;; \
    esac && \
    cd /ext-src/pg_hint_plan-src && patch -p1 < /ext-src/pg_hint_plan.patch
COPY --chmod=755 docker-compose/run-tests.sh /run-tests.sh
<<<<<<< HEAD
RUN patch -p1 </ext-src/pg_cron.patch
=======
RUN case "${PG_VERSION}" in "v17") \
    echo "v17 extensions are not supported yet. Quit" && exit 0;; \
    esac && \
    patch -p1 </ext-src/pg_anon.patch
RUN case "${PG_VERSION}" in "v17") \
    echo "v17 extensions are not supported yet. Quit" && exit 0;; \
    esac && \
    patch -p1 </ext-src/pg_cron.patch
>>>>>>> 78938d1b
ENV PATH=/usr/local/pgsql/bin:$PATH
ENV PGHOST=compute
ENV PGPORT=55433
ENV PGUSER=cloud_admin
ENV PGDATABASE=postgres
#########################################################################################
#
# Final layer
# Put it all together into the final image
#
#########################################################################################
FROM debian:bullseye-slim
# Add user postgres
RUN mkdir /var/db && useradd -m -d /var/db/postgres postgres && \
    echo "postgres:test_console_pass" | chpasswd && \
    mkdir /var/db/postgres/compute && mkdir /var/db/postgres/specs && \
    mkdir /var/db/postgres/pgbouncer && \
    chown -R postgres:postgres /var/db/postgres && \
    chmod 0750 /var/db/postgres/compute && \
    chmod 0750 /var/db/postgres/pgbouncer && \
    echo '/usr/local/lib' >> /etc/ld.so.conf && /sbin/ldconfig && \
    # create folder for file cache
    mkdir -p -m 777 /neon/cache

COPY --from=postgres-cleanup-layer --chown=postgres /usr/local/pgsql /usr/local
COPY --from=compute-tools --chown=postgres /home/nonroot/target/release-line-debug-size-lto/compute_ctl /usr/local/bin/compute_ctl

# Create remote extension download directory
RUN mkdir /usr/local/download_extensions && chown -R postgres:postgres /usr/local/download_extensions

# Install:
# libreadline8 for psql
# libicu67, locales for collations (including ICU and plpgsql_check)
# liblz4-1 for lz4
# libossp-uuid16 for extension ossp-uuid
# libgeos, libgdal, libsfcgal1, libproj and libprotobuf-c1 for PostGIS
# libxml2, libxslt1.1 for xml2
# libzstd1 for zstd
# libboost* for rdkit
# ca-certificates for communicating with s3 by compute_ctl
RUN apt update &&  \
    apt install --no-install-recommends -y \
        gdb \
        libicu67 \
        liblz4-1 \
        libreadline8 \
        libboost-iostreams1.74.0 \
        libboost-regex1.74.0 \
        libboost-serialization1.74.0 \
        libboost-system1.74.0 \
        libossp-uuid16 \
        libgeos-c1v5 \
        libgdal28 \
        libproj19 \
        libprotobuf-c1 \
        libsfcgal1 \
        libxml2 \
        libxslt1.1 \
        libzstd1 \
        libcurl4-openssl-dev \
        locales \
        procps \
        ca-certificates && \
    rm -rf /var/lib/apt/lists/* /tmp/* /var/tmp/* && \
    localedef -i en_US -c -f UTF-8 -A /usr/share/locale/locale.alias en_US.UTF-8

ENV LANG=en_US.utf8
USER postgres
ENTRYPOINT ["/usr/local/bin/compute_ctl"]<|MERGE_RESOLUTION|>--- conflicted
+++ resolved
@@ -751,15 +751,7 @@
 COPY --from=pg-build /usr/local/pgsql/ /usr/local/pgsql/
 
 ENV PATH="/usr/local/pgsql/bin/:$PATH"
-<<<<<<< HEAD
 RUN wget  https://github.com/yliang412/postgresql_anonymizer/archive/refs/heads/master.tar.gz -O pg_anon.tar.gz && \
-=======
-RUN case "${PG_VERSION}" in "v17") \
-    echo "v17 extensions are not supported yet. Quit" && exit 0;; \
-    esac && \
-    wget  https://github.com/neondatabase/postgresql_anonymizer/archive/refs/tags/neon_1.1.1.tar.gz -O pg_anon.tar.gz && \
-    echo "321ea8d5c1648880aafde850a2c576e4a9e7b9933a34ce272efc839328999fa9  pg_anon.tar.gz" | sha256sum --check && \
->>>>>>> 78938d1b
     mkdir pg_anon-src && cd pg_anon-src && tar xzf ../pg_anon.tar.gz --strip-components=1 -C . && \
     find /usr/local/pgsql -type f | sed 's|^/usr/local/pgsql/||' > /before.txt &&\
     make -j $(getconf _NPROCESSORS_ONLN) install PG_CONFIG=/usr/local/pgsql/bin/pg_config && \
@@ -1162,18 +1154,7 @@
     esac && \
     cd /ext-src/pg_hint_plan-src && patch -p1 < /ext-src/pg_hint_plan.patch
 COPY --chmod=755 docker-compose/run-tests.sh /run-tests.sh
-<<<<<<< HEAD
 RUN patch -p1 </ext-src/pg_cron.patch
-=======
-RUN case "${PG_VERSION}" in "v17") \
-    echo "v17 extensions are not supported yet. Quit" && exit 0;; \
-    esac && \
-    patch -p1 </ext-src/pg_anon.patch
-RUN case "${PG_VERSION}" in "v17") \
-    echo "v17 extensions are not supported yet. Quit" && exit 0;; \
-    esac && \
-    patch -p1 </ext-src/pg_cron.patch
->>>>>>> 78938d1b
 ENV PATH=/usr/local/pgsql/bin:$PATH
 ENV PGHOST=compute
 ENV PGPORT=55433
