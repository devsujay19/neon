import json
import os
from contextlib import closing
from io import BytesIO

import pytest
from fixtures.log_helper import log
from fixtures.neon_fixtures import (
    NeonEnvBuilder,
    RemoteStorageKind,
)

"""
TODO:
status:
it appears that list_files on a non-existing path is bad whether you are real or mock s3 storage 

1. debug real s3 tests: I think the paths were slightly different than I was expecting
2. Make sure it gracefully is sad when tenant is not found
stderr: command failed: unexpected compute status: Empty

3. clean up the junk I put in the bucket (one time task)
4. can we simultaneously do MOCK and REAL s3 tests, or are the env vars conflicting/
5. libs/remote_storage/src/s3_bucket.rs TODO // TODO: if bucket prefix is empty,
    the folder is prefixed with a "/" I think. Is this desired?
6. test LIBRARY extensions: maybe Anastasia already did this?
"""


def ext_contents(owner, i):
    output = f"""# mock {owner} extension{i}
comment = 'This is a mock extension'
default_version = '1.0'
module_pathname = '$libdir/test_ext{i}'
relocatable = true"""
    return output


@pytest.mark.parametrize(
    "remote_storage_kind", [RemoteStorageKind.MOCK_S3, RemoteStorageKind.REAL_S3]
)
def test_file_download(neon_env_builder: NeonEnvBuilder, remote_storage_kind: RemoteStorageKind):
    """
    Tests we can download a file
    First we set up the mock s3 bucket by uploading test_ext.control to the bucket
    Then, we download test_ext.control from the bucket to pg_install/v15/share/postgresql/extension/
    Finally, we list available extensions and assert that test_ext is present
    """

    neon_env_builder.enable_remote_storage(
        remote_storage_kind=remote_storage_kind,
        test_name="test_file_download",
        enable_remote_extensions=True,
    )
    neon_env_builder.num_safekeepers = 3
    env = neon_env_builder.init_start()
    tenant_id, _ = env.neon_cli.create_tenant()
    env.neon_cli.create_timeline("test_file_download", tenant_id=tenant_id)

    assert env.ext_remote_storage is not None
    assert env.remote_storage_client is not None

    NUM_EXT = 5
    PUB_EXT_ROOT = "v14/share/postgresql/extension"
    BUCKET_PREFIX = "5314225671"  # this is the build number
    cleanup_files = []

    # Upload test_ext{i}.control files to the bucket (for MOCK_S3)
    # Note: In real life this is done by CI/CD
    for i in range(NUM_EXT):
        # public extensions
        public_ext = BytesIO(bytes(ext_contents("public", i), "utf-8"))
        public_remote_name = f"{BUCKET_PREFIX}/{PUB_EXT_ROOT}/test_ext{i}.control"
        public_local_name = f"pg_install/{PUB_EXT_ROOT}/test_ext{i}.control"
        # private extensions
        private_ext = BytesIO(bytes(ext_contents(str(tenant_id), i), "utf-8"))
        private_remote_name = f"{BUCKET_PREFIX}/{str(tenant_id)}/private_ext{i}.control"
        private_local_name = f"pg_install/{PUB_EXT_ROOT}/private_ext{i}.control"

        cleanup_files += [public_local_name, private_local_name]

        if remote_storage_kind == RemoteStorageKind.MOCK_S3:
            env.remote_storage_client.upload_fileobj(
                public_ext, env.ext_remote_storage.bucket_name, public_remote_name
            )
            env.remote_storage_client.upload_fileobj(
                private_ext, env.ext_remote_storage.bucket_name, private_remote_name
            )

    TEST_EXT_SQL_PATH = "v14/share/postgresql/extension/test_ext--1.0.sql"
    test_ext_sql_file = BytesIO(
        b"""
            CREATE FUNCTION test_ext_add(integer, integer) RETURNS integer
    AS 'select $1 + $2;'
    LANGUAGE SQL
    IMMUTABLE
    RETURNS NULL ON NULL INPUT;
        """
    )
    env.remote_storage_client.upload_fileobj(
        test_ext_sql_file,
        env.ext_remote_storage.bucket_name,
        os.path.join(BUCKET_PREFIX, TEST_EXT_SQL_PATH),
    )

    # upload some fake library file
    TEST_LIB_PATH = "v14/lib/test_ext.so"
    test_lib_file = BytesIO(
        b"""
           111
        """
    )
    env.remote_storage_client.upload_fileobj(
        test_lib_file,
        env.ext_remote_storage.bucket_name,
        os.path.join(BUCKET_PREFIX, TEST_LIB_PATH),
    )

    tenant, _ = env.neon_cli.create_tenant()
    env.neon_cli.create_timeline("test_file_download", tenant_id=tenant)

    region = "us-east-1"
    if remote_storage_kind == RemoteStorageKind.REAL_S3:
        region = "eu-central-1"

    remote_ext_config = json.dumps(
        {
            "bucket": env.ext_remote_storage.bucket_name,
            "region": region,
            "endpoint": env.ext_remote_storage.endpoint,
            "prefix": BUCKET_PREFIX,
        }
    )

    endpoint = env.endpoints.create_start(
        "test_file_download",
        tenant_id=tenant,
        remote_ext_config=remote_ext_config,
        config_lines=["log_min_messages=debug3"],
    )
    with closing(endpoint.connect()) as conn:
        with conn.cursor() as cur:
            # Test query: check that test_ext0 was successfully downloaded
            cur.execute("SELECT * FROM pg_available_extensions")
            all_extensions = [x[0] for x in cur.fetchall()]
            log.info(all_extensions)
            for i in range(NUM_EXT):
                assert f"test_ext{i}" in all_extensions
                # assert f"private_ext{i}" in all_extensions

<<<<<<< HEAD
            # TODO: can create extension actually install an extension?
            # cur.execute("CREATE EXTENSION test_ext0")
=======
            cur.execute("CREATE EXTENSION test_ext")

            cur.execute("SELECT extname FROM pg_extension")
            all_extensions = [x[0] for x in cur.fetchall()]
            log.info(all_extensions)
            assert "test_ext" in all_extensions

            try:
                cur.execute("LOAD 'test_ext.so'")
            except Exception as e:
                # expected to fail with
                # could not load library ... test_ext.so: file too short
                # because test_ext.so is not real library file
                log.info("LOAD test_ext.so failed (expectedly): %s", e)
                assert "file too short" in str(e)

            # TODO add more test cases:
            # - try to load non-existing library
>>>>>>> 7cdcc8a5

    # cleanup downloaded extensions
    for file in cleanup_files:
        try:
            log.info(f"Deleting {file}")
            os.remove(file)
        except FileNotFoundError:
            log.info(f"{file} does not exist, so cannot be deleted")
            assert "test_ext" in all_extensions<|MERGE_RESOLUTION|>--- conflicted
+++ resolved
@@ -11,19 +11,15 @@
 )
 
 """
-TODO:
-status:
-it appears that list_files on a non-existing path is bad whether you are real or mock s3 storage 
-
-1. debug real s3 tests: I think the paths were slightly different than I was expecting
-2. Make sure it gracefully is sad when tenant is not found
+TODO Alek:
+Calling list_files on a non-existing path returns [] (expectedly) but then
+causes the program to crash somehow (for both real and mock s3 storage)
 stderr: command failed: unexpected compute status: Empty
 
-3. clean up the junk I put in the bucket (one time task)
-4. can we simultaneously do MOCK and REAL s3 tests, or are the env vars conflicting/
-5. libs/remote_storage/src/s3_bucket.rs TODO // TODO: if bucket prefix is empty,
+- real s3 tests: I think the paths were slightly different than I was expecting
+-  clean up the junk I put in the bucket 
+- libs/remote_storage/src/s3_bucket.rs TODO // TODO: if bucket prefix is empty,
     the folder is prefixed with a "/" I think. Is this desired?
-6. test LIBRARY extensions: maybe Anastasia already did this?
 """
 
 
@@ -148,10 +144,6 @@
                 assert f"test_ext{i}" in all_extensions
                 # assert f"private_ext{i}" in all_extensions
 
-<<<<<<< HEAD
-            # TODO: can create extension actually install an extension?
-            # cur.execute("CREATE EXTENSION test_ext0")
-=======
             cur.execute("CREATE EXTENSION test_ext")
 
             cur.execute("SELECT extname FROM pg_extension")
@@ -170,7 +162,6 @@
 
             # TODO add more test cases:
             # - try to load non-existing library
->>>>>>> 7cdcc8a5
 
     # cleanup downloaded extensions
     for file in cleanup_files:
@@ -178,5 +169,4 @@
             log.info(f"Deleting {file}")
             os.remove(file)
         except FileNotFoundError:
-            log.info(f"{file} does not exist, so cannot be deleted")
-            assert "test_ext" in all_extensions+            log.info(f"{file} does not exist, so cannot be deleted")