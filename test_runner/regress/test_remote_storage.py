--- conflicted
+++ resolved
@@ -709,17 +709,8 @@
     )
     uninit_marker_path = env.repo_dir / timeline_path.with_suffix(".___uninit")
 
-<<<<<<< HEAD
-    assert (
-        not uninit_marker_path.exists()
-    ), "uninit marker should be deleted during orderly shutdown"
-    assert not (
-        env.repo_dir / timeline_path
-    ).exists(), "unfinished timeline dir should be deleted during orderly shutdown"
-=======
     local_metadata = env.repo_dir / timeline_path / "metadata"
     assert local_metadata.is_file()
->>>>>>> 88f0cfc5
 
     assert isinstance(env.remote_storage, LocalFsStorage)
     new_branch_on_remote_storage = env.remote_storage.root / timeline_path
