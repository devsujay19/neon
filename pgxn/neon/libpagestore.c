/*-------------------------------------------------------------------------
 *
 * libpagestore.c
 *	  Handles network communications with the remote pagestore.
 *
 * Portions Copyright (c) 1996-2021, PostgreSQL Global Development Group
 * Portions Copyright (c) 1994, Regents of the University of California
 *
 *
 * IDENTIFICATION
 *	 contrib/neon/libpqpagestore.c
 *
 *-------------------------------------------------------------------------
 */
#include "postgres.h"

#include "access/xlog.h"
<<<<<<< HEAD
#include "access/xlogutils.h"
#include "common/hashfn.h"
#include "storage/buf_internals.h"
#include "storage/lwlock.h"
#include "storage/ipc.h"
#include "storage/pg_shmem.h"
#include "c.h"
#include "postmaster/interrupt.h"

=======
#include "fmgr.h"
>>>>>>> 6e6e40dd
#include "libpq-fe.h"
#include "libpq/libpq.h"
#include "libpq/pqformat.h"
#include "miscadmin.h"
#include "pgstat.h"
#include "postmaster/interrupt.h"
#include "storage/buf_internals.h"
#include "storage/ipc.h"
#include "storage/lwlock.h"
#include "storage/pg_shmem.h"
#include "utils/guc.h"

#include "neon.h"
#include "neon_utils.h"
#include "pagestore_client.h"
#include "walproposer.h"

#define PageStoreTrace DEBUG5

#define RECONNECT_INTERVAL_USEC 1000000

/* GUCs */
char	   *neon_timeline;
char	   *neon_tenant;
int32		max_cluster_size;
char	   *page_server_connstring;
char	   *neon_auth_token;

int			readahead_buffer_size = 128;
int			flush_every_n_requests = 8;

<<<<<<< HEAD
int			n_reconnect_attempts = 0;
int			max_reconnect_attempts = 60;
int			stripe_size;

bool	(*old_redo_read_buffer_filter) (XLogReaderState *record, uint8 block_id) = NULL;
=======
static int n_reconnect_attempts = 0;
static int max_reconnect_attempts = 60;
>>>>>>> 6e6e40dd

static bool pageserver_flush(shardno_t shard_no);
static void pageserver_disconnect(shardno_t shard_no);
static void AssignPageserverConnstring(const char *newval, void *extra);
static bool CheckPageserverConnstring(char **newval, void **extra, GucSource source);

static shmem_startup_hook_type prev_shmem_startup_hook;
#if PG_VERSION_NUM>=150000
static shmem_request_hook_type prev_shmem_request_hook;
#endif

/*
 * ShardMap is kept in shared memory. It contains the connection strings for
 * each shard.
 *
 * There is "neon.pageserver_connstring" GUC with PGC_SIGHUP option, allowing to change it using
 * pg_reload_conf(). It is used by control plane to update shards information if page server is crashed,
 * relocated or new shards are added. This GUC variable contains comma separated list of connection strings.
 * It is copied to shared memory because config can not be loaded during query execution and we need to
 * reestablish connection to page server.
 *
 * So usually copying connection string to shared memory is done by postmaster. And other backends
 * should check update counter to determine of connection URL is changed and connection needs to be reestablished.
 *
 * But at startup shared memory is not yet initialized and so we need to copy in some other process.
 * Moreover, we can not use standard Postgres LW-locks, because postmaster has proc entry and so can not wait
 * on this primitive. This is why lockless access algorithm is implemented using two atomic counters to enforce
 * consistent reading of connection string value from shared memory.
 */
typedef struct
{
	size_t n_shards;
	pg_atomic_uint64 begin_update_counter;
	pg_atomic_uint64 end_update_counter;
	char   shard_connstr[MAX_SHARDS][MAX_PS_CONNSTR_LEN];
} ShardMap;

<<<<<<< HEAD

static ShardMap* shard_map;
static uint64    shard_map_update_counter;
=======
static bool pageserver_flush(void);
static void pageserver_disconnect(void);
>>>>>>> 6e6e40dd

typedef struct
{
	/*
	 * Connection for each shard
	 */
	PGconn	   *conn;
    /*
	 * WaitEventSet containing:
	 * - WL_SOCKET_READABLE on 'conn'
	 * - WL_LATCH_SET on MyLatch, and
	 * - WL_EXIT_ON_PM_DEATH.
	 */
	WaitEventSet    *wes;
} PageServer;

static PageServer page_servers[MAX_SHARDS];
static shardno_t  max_attached_shard_no;

static void
psm_shmem_startup(void)
{
	bool found;
	if (prev_shmem_startup_hook)
	{
		prev_shmem_startup_hook();
	}

	LWLockAcquire(AddinShmemInitLock, LW_EXCLUSIVE);

	shard_map = (ShardMap*)ShmemInitStruct("shard_map", sizeof(ShardMap), &found);
	if (!found)
	{
		shard_map->n_shards = 0;
		pg_atomic_init_u64(&shard_map->begin_update_counter, 0);
		pg_atomic_init_u64(&shard_map->end_update_counter, 0);
		AssignPageserverConnstring(page_server_connstring, NULL);
	}
	LWLockRelease(AddinShmemInitLock);
}

static void
psm_shmem_request(void)
{
#if PG_VERSION_NUM>=150000
	if (prev_shmem_request_hook)
		prev_shmem_request_hook();
#endif

	RequestAddinShmemSpace(sizeof(ShardMap));
}

static void
psm_init(void)
{
	prev_shmem_startup_hook = shmem_startup_hook;
	shmem_startup_hook = psm_shmem_startup;
#if PG_VERSION_NUM>=150000
	prev_shmem_request_hook = shmem_request_hook;
	shmem_request_hook = psm_shmem_request;
#else
	psm_shmem_request();
#endif
}

/*
 * Reload page map if needed and return number of shards and connection string for the specified shard
 * 'connstr' is an output buffer. If not NULL, it must point to a buffer at least MAX_PS_CONNSTR_LEN bytes
 * long. The connection string for the gven shard is copied to it.
 */
static shardno_t
load_shard_map(shardno_t shard_no, char* connstr)
{
	shardno_t n_shards;
	uint64 begin_update_counter;
	uint64 end_update_counter;

	/*
	 * There is race condition here between backend and postmaster which can update shard map.
	 * We recheck update counter after copying shard map to check that configuration was not changed.
	 */
	do
	{
		begin_update_counter = pg_atomic_read_u64(&shard_map->begin_update_counter);
		end_update_counter = pg_atomic_read_u64(&shard_map->end_update_counter);

		n_shards = shard_map->n_shards;
		if (shard_no >= n_shards)
			neon_log(ERROR, "Shard %d is greater or equal than number of shards %d", shard_no, n_shards);

		if (connstr)
		{
			/*
			 * We need to use strlcpy here because due to race condition string oin shared memory
			 * may be not zero terminated.
			 */
			strlcpy(connstr, shard_map->shard_connstr[shard_no], MAX_PS_CONNSTR_LEN);
			pg_memory_barrier();
		}

	}
	while (begin_update_counter != end_update_counter
		   || begin_update_counter != pg_atomic_read_u64(&shard_map->begin_update_counter)
		   || end_update_counter != pg_atomic_read_u64(&shard_map->end_update_counter));


	if (shard_map_update_counter != end_update_counter)
	{
		/* Reset all connections if connection strings are changed */
		for (shardno_t i = 0; i < max_attached_shard_no; i++)
		{
			if (page_servers[i].conn)
				pageserver_disconnect(i);
		}
		max_attached_shard_no = 0;
		shard_map_update_counter = end_update_counter;
	}

	return n_shards;
}

#define MB (1024*1024)

shardno_t
get_shard_number(BufferTag* tag)
{
	shardno_t n_shards = load_shard_map(0, NULL);
	uint32	  hash;

#if PG_MAJORVERSION_NUM < 16
	hash = murmurhash32(tag->rnode.relNode);
	hash = hash_combine(hash, murmurhash32(tag->blockNum/(MB/BLCKSZ)/stripe_size));
#else
	hash = murmurhash32(tag->relNumber);
	hash = hash_combine(hash, murmurhash32(tag->blockNum/(MB/BLCKSZ)/stripe_size));
#endif

	return hash % n_shards;
}

static bool
pageserver_connect(shardno_t shard_no, int elevel)
{
	char	   *query;
	int			ret;
	const char *keywords[3];
	const char *values[3];
	int			n;
	PGconn*		conn;
	WaitEventSet *wes;
	char        connstr[MAX_PS_CONNSTR_LEN];

	Assert(page_servers[shard_no].conn == NULL);

	(void)load_shard_map(shard_no, connstr); /* refresh page map if needed */

	/*
	 * Connect using the connection string we got from the
	 * neon.pageserver_connstring GUC. If the NEON_AUTH_TOKEN environment
	 * variable was set, use that as the password.
	 *
	 * The connection options are parsed in the order they're given, so when
	 * we set the password before the connection string, the connection string
	 * can override the password from the env variable. Seems useful, although
	 * we don't currently use that capability anywhere.
	 */
	n = 0;
	if (neon_auth_token)
	{
		keywords[n] = "password";
		values[n] = neon_auth_token;
		n++;
	}
	keywords[n] = "dbname";
	values[n] = connstr;
	n++;
	keywords[n] = NULL;
	values[n] = NULL;
	n++;
	conn = PQconnectdbParams(keywords, values, 1);

	if (PQstatus(conn) == CONNECTION_BAD)
	{
		char	   *msg = pchomp(PQerrorMessage(conn));

		PQfinish(conn);

		ereport(elevel,
				(errcode(ERRCODE_SQLCLIENT_UNABLE_TO_ESTABLISH_SQLCONNECTION),
				 errmsg(NEON_TAG "[shard %d] could not establish connection to pageserver", shard_no),
				 errdetail_internal("%s", msg)));
		return false;
	}
	query = psprintf("pagestream %s %s", neon_tenant, neon_timeline);
	ret = PQsendQuery(conn, query);
	if (ret != 1)
	{
		PQfinish(conn);
		neon_shard_log(shard_no, elevel, "could not send pagestream command to pageserver");
		return false;
	}

	wes = CreateWaitEventSet(TopMemoryContext, 3);
	AddWaitEventToSet(wes, WL_LATCH_SET, PGINVALID_SOCKET,
					  MyLatch, NULL);
	AddWaitEventToSet(wes, WL_EXIT_ON_PM_DEATH, PGINVALID_SOCKET,
					  NULL, NULL);
	AddWaitEventToSet(wes, WL_SOCKET_READABLE, PQsocket(conn), NULL, NULL);

	while (PQisBusy(conn))
	{
		WaitEvent	event;

		/* Sleep until there's something to do */
		(void) WaitEventSetWait(wes, -1L, &event, 1, PG_WAIT_EXTENSION);
		ResetLatch(MyLatch);

		CHECK_FOR_INTERRUPTS();

		/* Data available in socket? */
		if (event.events & WL_SOCKET_READABLE)
		{
			if (!PQconsumeInput(conn))
			{
				char	   *msg = pchomp(PQerrorMessage(conn));

				PQfinish(conn);
				FreeWaitEventSet(wes);

				neon_shard_log(shard_no, elevel, "could not complete handshake with pageserver: %s",
							   msg);
				return false;
			}
		}
	}

	neon_shard_log(shard_no, LOG, "libpagestore: connected to '%s'", connstr);
	page_servers[shard_no].conn = conn;
	page_servers[shard_no].wes = wes;
	max_attached_shard_no = Max(shard_no+1, max_attached_shard_no);

	return true;
}

/*
 * A wrapper around PQgetCopyData that checks for interrupts while sleeping.
 */
static int
call_PQgetCopyData(shardno_t shard_no, char **buffer)
{
	int			ret;
	PGconn*     pageserver_conn = page_servers[shard_no].conn;
retry:
	ret = PQgetCopyData(pageserver_conn, buffer, 1 /* async */ );

	if (ret == 0)
	{
		WaitEvent	event;

		/* Sleep until there's something to do */
		(void) WaitEventSetWait(page_servers[shard_no].wes, -1L, &event, 1, PG_WAIT_EXTENSION);
		ResetLatch(MyLatch);

		CHECK_FOR_INTERRUPTS();

		/* Data available in socket? */
		if (event.events & WL_SOCKET_READABLE)
		{
			if (!PQconsumeInput(pageserver_conn))
			{
				char	   *msg = pchomp(PQerrorMessage(pageserver_conn));

				neon_shard_log(shard_no, LOG, "could not get response from pageserver: %s", msg);
				pfree(msg);
				return -1;
			}
		}

		goto retry;
	}

	return ret;
}


static void
pageserver_disconnect(shardno_t shard_no)
{
	/*
	 * If anything goes wrong while we were sending a request, it's not clear
	 * what state the connection is in. For example, if we sent the request
	 * but didn't receive a response yet, we might receive the response some
	 * time later after we have already sent a new unrelated request. Close
	 * the connection to avoid getting confused.
	 */
	if (page_servers[shard_no].conn)
	{
		neon_shard_log(shard_no, LOG, "dropping connection to page server due to error");
		PQfinish(page_servers[shard_no].conn);
		page_servers[shard_no].conn = NULL;

		prefetch_on_ps_disconnect();
	}
	if (page_servers[shard_no].wes != NULL)
	{
		FreeWaitEventSet(page_servers[shard_no].wes);
		page_servers[shard_no].wes = NULL;
	}
}

static bool
pageserver_send(shardno_t shard_no, NeonRequest *request)
{
	StringInfoData req_buff;
	PGconn* pageserver_conn = page_servers[shard_no].conn;

	/* If the connection was lost for some reason, reconnect */
	if (pageserver_conn && PQstatus(pageserver_conn) == CONNECTION_BAD)
	{
		neon_shard_log(shard_no, LOG, "pageserver_send disconnect bad connection");
		pageserver_disconnect(shard_no);
	}

	req_buff = nm_pack_request(request);

	/*
	 * If pageserver is stopped, the connections from compute node are broken.
	 * The compute node doesn't notice that immediately, but it will cause the
	 * next request to fail, usually on the next query. That causes
	 * user-visible errors if pageserver is restarted, or the tenant is moved
	 * from one pageserver to another. See
	 * https://github.com/neondatabase/neon/issues/1138 So try to reestablish
	 * connection in case of failure.
	 */
	if (!page_servers[shard_no].conn)
	{
		while (!pageserver_connect(shard_no, n_reconnect_attempts < max_reconnect_attempts ? LOG : ERROR))
		{
			HandleMainLoopInterrupts();
			n_reconnect_attempts += 1;
			pg_usleep(RECONNECT_INTERVAL_USEC);
		}
		n_reconnect_attempts = 0;
	}

	pageserver_conn = page_servers[shard_no].conn;

    /*
	 * Send request.
	 *
	 * In principle, this could block if the output buffer is full, and we
	 * should use async mode and check for interrupts while waiting. In
	 * practice, our requests are small enough to always fit in the output and
	 * TCP buffer.
	 */
	if (PQputCopyData(pageserver_conn, req_buff.data, req_buff.len) <= 0)
	{
		char	   *msg = pchomp(PQerrorMessage(pageserver_conn));
		pageserver_disconnect(shard_no);
		neon_shard_log(shard_no, LOG, "pageserver_send disconnect because failed to send page request (try to reconnect): %s", msg);
		pfree(msg);
		pfree(req_buff.data);
		return false;
	}

	pfree(req_buff.data);

	if (message_level_is_interesting(PageStoreTrace))
	{
		char	   *msg = nm_to_string((NeonMessage *) request);

		neon_shard_log(shard_no, PageStoreTrace, "sent request: %s", msg);
		pfree(msg);
	}
	return true;
}

static NeonResponse *
pageserver_receive(shardno_t shard_no)
{
	StringInfoData resp_buff;
	NeonResponse *resp;
	PGconn* pageserver_conn = page_servers[shard_no].conn;
	if (!pageserver_conn)
		return NULL;

	PG_TRY();
	{
		/* read response */
		int			rc;

		rc = call_PQgetCopyData(shard_no, &resp_buff.data);
		if (rc >= 0)
		{
			resp_buff.len = rc;
			resp_buff.cursor = 0;
			resp = nm_unpack_response(&resp_buff);
			PQfreemem(resp_buff.data);

			if (message_level_is_interesting(PageStoreTrace))
			{
				char	   *msg = nm_to_string((NeonMessage *) resp);

				neon_shard_log(shard_no, PageStoreTrace, "got response: %s", msg);
				pfree(msg);
			}
		}
		else if (rc == -1)
		{
			neon_shard_log(shard_no, LOG, "pageserver_receive disconnect because call_PQgetCopyData returns -1: %s", pchomp(PQerrorMessage(pageserver_conn)));
			pageserver_disconnect(shard_no);
			resp = NULL;
		}
		else if (rc == -2)
		{
			char	   *msg = pchomp(PQerrorMessage(pageserver_conn));

			pageserver_disconnect(shard_no);
			neon_shard_log(shard_no, ERROR, "pageserver_receive disconnect because could not read COPY data: %s", msg);
		}
		else
		{
			pageserver_disconnect(shard_no);
			neon_shard_log(shard_no, ERROR, "pageserver_receive disconnect because unexpected PQgetCopyData return value: %d", rc);
		}
	}
	PG_CATCH();
	{
		neon_shard_log(shard_no, LOG, "pageserver_receive disconnect due to caught exception");
		pageserver_disconnect(shard_no);
		PG_RE_THROW();
	}
	PG_END_TRY();

	return (NeonResponse *) resp;
}


static bool
pageserver_flush(shardno_t shard_no)
{
	PGconn* pageserver_conn = page_servers[shard_no].conn;
	if (!pageserver_conn)
	{
		neon_shard_log(shard_no, WARNING, "Tried to flush while disconnected");
	}
	else
	{
		if (PQflush(pageserver_conn))
		{
			char	   *msg = pchomp(PQerrorMessage(pageserver_conn));

			pageserver_disconnect(shard_no);
			neon_shard_log(shard_no, LOG, "pageserver_flush disconnect because failed to flush page requests: %s", msg);
			pfree(msg);
			return false;
		}
	}
	return true;
}

page_server_api api =
{
	.send = pageserver_send,
	.flush = pageserver_flush,
	.receive = pageserver_receive
};

static bool
check_neon_id(char **newval, void **extra, GucSource source)
{
	uint8		id[16];

	return **newval == '\0' || HexDecodeString(id, *newval, 16);
}

static bool
CheckPageserverConnstring(char **newval, void **extra, GucSource source)
{
	const char* shard_connstr = *newval;
	const char* sep;
	size_t connstr_len;
	int i = 0;
	do
	{
		sep = strchr(shard_connstr, ',');
		connstr_len = sep != NULL ? sep - shard_connstr : strlen(shard_connstr);
		if (connstr_len == 0)
			break; /* trailing comma */
		if (i >= MAX_SHARDS)
		{
			neon_log(LOG, "Too many shards");
			return false;
		}
		if (connstr_len >= MAX_PS_CONNSTR_LEN)
		{
			neon_log(LOG, "Connection string too long");
			return false;
		}
		shard_connstr = sep + 1;
		i += 1;
	} while (sep != NULL);

	if (i == 0)
	{
		neon_log(LOG, "No shards were specified");
		return false;
	}
	return true;
}

static void
AssignPageserverConnstring(const char *newval, void *extra)
{
	/*
	 * Load shard map only at Postmaster.
	 * If old page server is not available, then backends can be blocked in attempts to reconnect to it and do not reload config in this loop
	 *
	 * Copying GUC value to shared memory is usually performed by postmaster. But in case of startup,
	 * shared memory is not yet initialized. So it has to be performed by any other process.
	 * It is not a problem if more than one process do this initialization.
	 */
	if (shard_map != NULL && UsedShmemSegAddr != NULL && (MyProcPid == PostmasterPid || shard_map->n_shards == 0))
	{
		const char* shard_connstr = newval;
		const char* sep;
		size_t connstr_len;
		int i = 0;
		bool shard_map_changed = false;
		do
		{
			sep = strchr(shard_connstr, ',');
			connstr_len = sep != NULL ? sep - shard_connstr : strlen(shard_connstr);
			if (connstr_len == 0)
				break; /* trailing comma */
			Assert(i < MAX_SHARDS);
			Assert(connstr_len < MAX_PS_CONNSTR_LEN);
			if (i >= shard_map->n_shards ||
				strcmp(shard_map->shard_connstr[i], shard_connstr) != 0)
			{
				if (!shard_map_changed)
				{
					pg_atomic_add_fetch_u64(&shard_map->begin_update_counter, 1);
					shard_map_changed = true;
				}
				memcpy(shard_map->shard_connstr[i], shard_connstr, connstr_len+1);
			}
			shard_connstr = sep + 1;
			i += 1;
		} while (sep != NULL);

		Assert(i > 0);
		if (shard_map_changed)
		{
			shard_map->n_shards = i;
			pg_memory_barrier();
			pg_atomic_add_fetch_u64(&shard_map->end_update_counter, 1);
		}
	}
}

/*
 * Module initialization function
 */
void
pg_init_libpagestore(void)
{
	DefineCustomStringVariable("neon.pageserver_connstring",
							   "connection string to the page server",
							   NULL,
							   &page_server_connstring,
							   "",
							   PGC_SIGHUP,
							   0,	/* no flags required */
							   CheckPageserverConnstring, AssignPageserverConnstring, NULL);

	DefineCustomStringVariable("neon.timeline_id",
							   "Neon timeline_id the server is running on",
							   NULL,
							   &neon_timeline,
							   "",
							   PGC_POSTMASTER,
							   0,	/* no flags required */
							   check_neon_id, NULL, NULL);

	DefineCustomStringVariable("neon.tenant_id",
							   "Neon tenant_id the server is running on",
							   NULL,
							   &neon_tenant,
							   "",
							   PGC_POSTMASTER,
							   0,	/* no flags required */
							   check_neon_id, NULL, NULL);

	DefineCustomIntVariable("neon.stripe_size",
							"sharding stripe size",
							NULL,
							&stripe_size,
							256, 1, INT_MAX,
							PGC_SIGHUP,
							GUC_UNIT_MB,
							NULL, NULL, NULL);

	DefineCustomIntVariable("neon.max_cluster_size",
							"cluster size limit",
							NULL,
							&max_cluster_size,
							-1, -1, INT_MAX,
							PGC_SIGHUP,
							GUC_UNIT_MB,
							NULL, NULL, NULL);
	DefineCustomIntVariable("neon.flush_output_after",
							"Flush the output buffer after every N unflushed requests",
							NULL,
							&flush_every_n_requests,
							8, -1, INT_MAX,
							PGC_USERSET,
							0,	/* no flags required */
							NULL, NULL, NULL);
	DefineCustomIntVariable("neon.max_reconnect_attempts",
							"Maximal attempts to reconnect to pages server (with 1 second timeout)",
							NULL,
							&max_reconnect_attempts,
							60, 0, INT_MAX,
							PGC_USERSET,
							0,
							NULL, NULL, NULL);
	DefineCustomIntVariable("neon.readahead_buffer_size",
							"number of prefetches to buffer",
							"This buffer is used to hold and manage prefetched "
							"data; so it is important that this buffer is at "
							"least as large as the configured value of all "
							"tablespaces' effective_io_concurrency and "
							"maintenance_io_concurrency, and your sessions' "
							"values for these settings.",
							&readahead_buffer_size,
							128, 16, 1024,
							PGC_USERSET,
							0,	/* no flags required */
							NULL, (GucIntAssignHook) &readahead_buffer_resize, NULL);

	relsize_hash_init();

	if (page_server != NULL)
		neon_log(ERROR, "libpagestore already loaded");

	neon_log(PageStoreTrace, "libpagestore already loaded");
	page_server = &api;

	/*
	 * Retrieve the auth token to use when connecting to pageserver and
	 * safekeepers
	 */
	neon_auth_token = getenv("NEON_AUTH_TOKEN");
	if (neon_auth_token)
		neon_log(LOG, "using storage auth token from NEON_AUTH_TOKEN environment variable");

	if (page_server_connstring && page_server_connstring[0])
	{
		neon_log(PageStoreTrace, "set neon_smgr hook");
		smgr_hook = smgr_neon;
		smgr_init_hook = smgr_init_neon;
		dbsize_hook = neon_dbsize;
	}

	lfc_init();
	psm_init();
}<|MERGE_RESOLUTION|>--- conflicted
+++ resolved
@@ -15,19 +15,8 @@
 #include "postgres.h"
 
 #include "access/xlog.h"
-<<<<<<< HEAD
-#include "access/xlogutils.h"
 #include "common/hashfn.h"
-#include "storage/buf_internals.h"
-#include "storage/lwlock.h"
-#include "storage/ipc.h"
-#include "storage/pg_shmem.h"
-#include "c.h"
-#include "postmaster/interrupt.h"
-
-=======
 #include "fmgr.h"
->>>>>>> 6e6e40dd
 #include "libpq-fe.h"
 #include "libpq/libpq.h"
 #include "libpq/pqformat.h"
@@ -59,16 +48,11 @@
 int			readahead_buffer_size = 128;
 int			flush_every_n_requests = 8;
 
-<<<<<<< HEAD
-int			n_reconnect_attempts = 0;
-int			max_reconnect_attempts = 60;
-int			stripe_size;
+static int	n_reconnect_attempts = 0;
+static int	max_reconnect_attempts = 60;
+static int	stripe_size;
 
 bool	(*old_redo_read_buffer_filter) (XLogReaderState *record, uint8 block_id) = NULL;
-=======
-static int n_reconnect_attempts = 0;
-static int max_reconnect_attempts = 60;
->>>>>>> 6e6e40dd
 
 static bool pageserver_flush(shardno_t shard_no);
 static void pageserver_disconnect(shardno_t shard_no);
@@ -106,14 +90,9 @@
 	char   shard_connstr[MAX_SHARDS][MAX_PS_CONNSTR_LEN];
 } ShardMap;
 
-<<<<<<< HEAD
 
 static ShardMap* shard_map;
 static uint64    shard_map_update_counter;
-=======
-static bool pageserver_flush(void);
-static void pageserver_disconnect(void);
->>>>>>> 6e6e40dd
 
 typedef struct
 {
@@ -712,9 +691,9 @@
 							"sharding stripe size",
 							NULL,
 							&stripe_size,
-							256, 1, INT_MAX,
+							32768, 1, INT_MAX,
 							PGC_SIGHUP,
-							GUC_UNIT_MB,
+							GUC_UNIT_BLOCKS,
 							NULL, NULL, NULL);
 
 	DefineCustomIntVariable("neon.max_cluster_size",
