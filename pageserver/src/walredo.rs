//!
//! WAL redo. This service runs PostgreSQL in a special wal_redo mode
//! to apply given WAL records over an old page image and return new
//! page image.
//!
//! We rely on Postgres to perform WAL redo for us. We launch a
//! postgres process in special "wal redo" mode that's similar to
//! single-user mode. We then pass the previous page image, if any,
//! and all the WAL records we want to apply, to the postgres
//! process. Then we get the page image back. Communication with the
//! postgres process happens via stdin/stdout
//!
//! See pgxn/neon_walredo/walredoproc.c for the other side of
//! this communication.
//!
//! The Postgres process is assumed to be secure against malicious WAL
//! records. It achieves it by dropping privileges before replaying
//! any WAL records, so that even if an attacker hijacks the Postgres
//! process, he cannot escape out of it.

/// Process lifecycle and abstracction for the IPC protocol.
mod process;

mod process_pool;
pub use process_pool::Pool as ProcessPool;
use utils::sync::heavier_once_cell;

/// Code to apply [`NeonWalRecord`]s.
mod apply_neon;

use crate::config::PageServerConf;
use crate::metrics::{
    WAL_REDO_BYTES_HISTOGRAM, WAL_REDO_PROCESS_ACQUISITION_LATENCY_HISTO,
    WAL_REDO_RECORDS_HISTOGRAM, WAL_REDO_TIME,
};
use crate::repository::Key;
use crate::walrecord::NeonWalRecord;
use anyhow::Context;
use bytes::{Bytes, BytesMut};
use pageserver_api::key::key_to_rel_block;
use pageserver_api::models::WalRedoManagerStatus;
use pageserver_api::shard::TenantShardId;
use std::sync::Arc;
use std::time::Duration;
use std::time::Instant;
use tracing::*;
use utils::lsn::Lsn;
use utils::sync::heavier_once_cell;

use self::process::WalRedoProcess;

///
/// This is the real implementation that uses a Postgres process to
/// perform WAL replay. Only one thread can use the process at a time,
/// that is controlled by the Mutex. In the future, we might want to
/// launch a pool of processes to allow concurrent replay of multiple
/// records.
///
pub struct PostgresRedoManager {
    tenant_shard_id: TenantShardId,
    conf: &'static PageServerConf,
    last_redo_at: std::sync::Mutex<Option<Instant>>,
<<<<<<< HEAD
    redo_process: heavier_once_cell::OnceCell<Arc<TaintedProcess>>,
    pool: Arc<ProcessPool>,
=======
    redo_process: heavier_once_cell::OnceCell<Arc<process::WalRedoProcess>>,
>>>>>>> 64b4b498
}

///
/// Public interface of WAL redo manager
///
impl PostgresRedoManager {
    ///
    /// Request the WAL redo manager to apply some WAL records
    ///
    /// The WAL redo is handled by a separate thread, so this just sends a request
    /// to the thread and waits for response.
    ///
    /// # Cancel-Safety
    ///
    /// This method is cancellation-safe.
    pub async fn request_redo(
        &self,
        key: Key,
        lsn: Lsn,
        base_img: Option<(Lsn, Bytes)>,
        records: Vec<(Lsn, NeonWalRecord)>,
        pg_version: u32,
    ) -> anyhow::Result<Bytes> {
        if records.is_empty() {
            anyhow::bail!("invalid WAL redo request with no records");
        }

        let base_img_lsn = base_img.as_ref().map(|p| p.0).unwrap_or(Lsn::INVALID);
        let mut img = base_img.map(|p| p.1);
        let mut batch_neon = apply_neon::can_apply_in_neon(&records[0].1);
        let mut batch_start = 0;
        for (i, record) in records.iter().enumerate().skip(1) {
            let rec_neon = apply_neon::can_apply_in_neon(&record.1);

            if rec_neon != batch_neon {
                let result = if batch_neon {
                    self.apply_batch_neon(key, lsn, img, &records[batch_start..i])
                } else {
                    self.apply_batch_postgres(
                        key,
                        lsn,
                        img,
                        base_img_lsn,
                        &records[batch_start..i],
                        self.conf.wal_redo_timeout,
                        pg_version,
                    )
                    .await
                };
                img = Some(result?);

                batch_neon = rec_neon;
                batch_start = i;
            }
        }
        // last batch
        if batch_neon {
            self.apply_batch_neon(key, lsn, img, &records[batch_start..])
        } else {
            self.apply_batch_postgres(
                key,
                lsn,
                img,
                base_img_lsn,
                &records[batch_start..],
                self.conf.wal_redo_timeout,
                pg_version,
            )
            .await
        }
    }

    pub(crate) async fn status(&self) -> Option<WalRedoManagerStatus> {
        Some(WalRedoManagerStatus {
            last_redo_at: {
                let at = *self.last_redo_at.lock().unwrap();
                at.and_then(|at| {
                    let age = at.elapsed();
                    // map any chrono errors silently to None here
                    chrono::Utc::now().checked_sub_signed(chrono::Duration::from_std(age).ok()?)
                })
            },
            pid: self.redo_process.get_mut().await.map(|p| p.id()),
        })
    }
}

struct TaintedProcess {
    tenant_shard_id: TenantShardId,
    process: Option<Box<WalRedoProcess>>,
}

impl std::ops::Deref for TaintedProcess {
    type Target = WalRedoProcess;

    fn deref(&self) -> &Self::Target {
        self.process
            .as_ref()
            .expect("only Self::drop sets it to None")
    }
}

impl Drop for TaintedProcess {
    fn drop(&mut self) {
        // ensure tenant_id and span_id are in span
        let span = info_span!("walredo", tenant_id=%self.tenant_shard_id.tenant_id, shard_id=%self.tenant_shard_id.shard_slug());
        let _entered = span.enter();
        let process = self.process.take().expect("we are the only takers");
        drop(process);
    }
}

impl PostgresRedoManager {
    ///
    /// Create a new PostgresRedoManager.
    ///
    pub fn new(
        conf: &'static PageServerConf,
        tenant_shard_id: TenantShardId,
        pool: Arc<process_pool::Pool>,
    ) -> PostgresRedoManager {
        // The actual process is launched lazily, on first request.
        PostgresRedoManager {
            tenant_shard_id,
            conf,
            last_redo_at: std::sync::Mutex::default(),
            redo_process: heavier_once_cell::OnceCell::default(),
        }
    }

    /// This type doesn't have its own background task to check for idleness: we
    /// rely on our owner calling this function periodically in its own housekeeping
    /// loops.
    pub(crate) async fn maybe_quiesce(&self, idle_timeout: Duration) {
        if let Ok(g) = self.last_redo_at.try_lock() {
            if let Some(last_redo_at) = *g {
                if last_redo_at.elapsed() >= idle_timeout {
                    drop(g);
                    // fallthrough
                } else {
                    return;
                }
            } else {
                return;
            }
        } else {
            return;
        }
        drop(
            self.redo_process
                .get_mut()
                .await
                .map(|mut guard| guard.take_and_deinit()),
        );
    }

    ///
    /// Process one request for WAL redo using wal-redo postgres
    ///
    #[allow(clippy::too_many_arguments)]
    async fn apply_batch_postgres(
        &self,
        key: Key,
        lsn: Lsn,
        base_img: Option<Bytes>,
        base_img_lsn: Lsn,
        records: &[(Lsn, NeonWalRecord)],
        wal_redo_timeout: Duration,
        pg_version: u32,
    ) -> anyhow::Result<Bytes> {
        *(self.last_redo_at.lock().unwrap()) = Some(Instant::now());

        let (rel, blknum) = key_to_rel_block(key).context("invalid record")?;
        const MAX_RETRY_ATTEMPTS: u32 = 1;
        let mut n_attempts = 0u32;
        loop {
            // launch the WAL redo process on first use
<<<<<<< HEAD
            let proc = {
                let proc = self
                    .redo_process
                    .get_or_init(async move {
                        let start = Instant::now();
                        let proc = Arc::new(TaintedProcess {
                            tenant_shard_id: self.tenant_shard_id,
                            process: Some(self.pool.get(pg_version).await?),
                        });
                        let duration = start.elapsed();
                        WAL_REDO_PROCESS_ACQUISITION_LATENCY_HISTO.observe(duration.as_secs_f64());
                        info!(
                            duration_ms = duration.as_millis(),
                            pid = proc.id(),
                            "acquired pre-spawned walredo process"
                        );
                    })
                    .await?;
            };
=======
            let proc = self
                .redo_process
                .get_or_init(|init_permit| async move {
                    let start = Instant::now();
                    let proc = Arc::new(
                        process::WalRedoProcess::launch(
                            self.conf,
                            self.tenant_shard_id,
                            pg_version,
                        )
                        .context("launch walredo process")?,
                    );
                    let duration = start.elapsed();
                    WAL_REDO_PROCESS_LAUNCH_DURATION_HISTOGRAM.observe(duration.as_secs_f64());
                    info!(
                        duration_ms = duration.as_millis(),
                        pid = proc.id(),
                        "launched walredo process"
                    );
                    anyhow::Ok((proc, init_permit))
                })
                .await?;
>>>>>>> 64b4b498

            let started_at = std::time::Instant::now();

            // Relational WAL records are applied using wal-redo-postgres
            let result = proc
                .apply_wal_records(rel, blknum, &base_img, records, wal_redo_timeout)
                .context("apply_wal_records");

            let duration = started_at.elapsed();

            let len = records.len();
            let nbytes = records.iter().fold(0, |acumulator, record| {
                acumulator
                    + match &record.1 {
                        NeonWalRecord::Postgres { rec, .. } => rec.len(),
                        _ => unreachable!("Only PostgreSQL records are accepted in this batch"),
                    }
            });

            WAL_REDO_TIME.observe(duration.as_secs_f64());
            WAL_REDO_RECORDS_HISTOGRAM.observe(len as f64);
            WAL_REDO_BYTES_HISTOGRAM.observe(nbytes as f64);

            debug!(
                "postgres applied {} WAL records ({} bytes) in {} us to reconstruct page image at LSN {}",
                len,
                nbytes,
                duration.as_micros(),
                lsn
            );

            // If something went wrong, don't try to reuse the process. Kill it, and
            // next request will launch a new one.
            if let Err(e) = result.as_ref() {
                error!(
                    "error applying {} WAL records {}..{} ({} bytes) to base image with LSN {} to reconstruct page image at LSN {} n_attempts={}: {:?}",
                    records.len(),
                    records.first().map(|p| p.0).unwrap_or(Lsn(0)),
                    records.last().map(|p| p.0).unwrap_or(Lsn(0)),
                    nbytes,
                    base_img_lsn,
                    lsn,
                    n_attempts,
                    e,
                );
                // Avoid concurrent callers hitting the same issue.
                // We can't prevent it from happening because we want to enable parallelism.
                {
                    match self.redo_process.get_mut().await {
                        Some(mut guard) => {
                            if Arc::ptr_eq(&*guard, &proc) {
                                // We're the first to observe an error from `proc`, it's our job to take it out of rotation.
                                drop(guard.take_and_deinit());
                            }
                        }
                        None => {
                            // Another thread was faster to observe the error, and already took the process out of rotation.
                        }
                    }
                }
                // NB: there may still be other concurrent threads using `proc`.
                // The last one will send SIGKILL when the underlying Arc reaches refcount 0.
                // NB: it's important to drop(proc) after drop(guard). Otherwise we'd keep
                // holding the lock while waiting for the process to exit.
                // NB: the drop impl blocks the current threads with a wait() system call for
                // the child process. We dropped the `guard` above so that other threads aren't
                // affected. But, it's good that the current thread _does_ block to wait.
                // If we instead deferred the waiting into the background / to tokio, it could
                // happen that if walredo always fails immediately, we spawn processes faster
                // than we can SIGKILL & `wait` for them to exit. By doing it the way we do here,
                // we limit this risk of run-away to at most $num_runtimes * $num_executor_threads.
                // This probably needs revisiting at some later point.
                drop(proc);
            } else if n_attempts != 0 {
                info!(n_attempts, "retried walredo succeeded");
            }
            n_attempts += 1;
            if n_attempts > MAX_RETRY_ATTEMPTS || result.is_ok() {
                return result;
            }
        }
    }

    ///
    /// Process a batch of WAL records using bespoken Neon code.
    ///
    fn apply_batch_neon(
        &self,
        key: Key,
        lsn: Lsn,
        base_img: Option<Bytes>,
        records: &[(Lsn, NeonWalRecord)],
    ) -> anyhow::Result<Bytes> {
        let start_time = Instant::now();

        let mut page = BytesMut::new();
        if let Some(fpi) = base_img {
            // If full-page image is provided, then use it...
            page.extend_from_slice(&fpi[..]);
        } else {
            // All the current WAL record types that we can handle require a base image.
            anyhow::bail!("invalid neon WAL redo request with no base image");
        }

        // Apply all the WAL records in the batch
        for (record_lsn, record) in records.iter() {
            self.apply_record_neon(key, &mut page, *record_lsn, record)?;
        }
        // Success!
        let duration = start_time.elapsed();
        // FIXME: using the same metric here creates a bimodal distribution by default, and because
        // there could be multiple batch sizes this would be N+1 modal.
        WAL_REDO_TIME.observe(duration.as_secs_f64());

        debug!(
            "neon applied {} WAL records in {} us to reconstruct page image at LSN {}",
            records.len(),
            duration.as_micros(),
            lsn
        );

        Ok(page.freeze())
    }

    fn apply_record_neon(
        &self,
        key: Key,
        page: &mut BytesMut,
        _record_lsn: Lsn,
        record: &NeonWalRecord,
    ) -> anyhow::Result<()> {
        apply_neon::apply_in_neon(record, key, page)?;

        Ok(())
    }
}

#[cfg(test)]
mod tests {
    use super::PostgresRedoManager;
    use crate::repository::Key;
    use crate::{config::PageServerConf, walrecord::NeonWalRecord};
    use bytes::Bytes;
    use pageserver_api::shard::TenantShardId;
    use std::str::FromStr;
    use utils::{id::TenantId, lsn::Lsn};

    #[tokio::test]
    async fn short_v14_redo() {
        let expected = std::fs::read("test_data/short_v14_redo.page").unwrap();

        let h = RedoHarness::new().await.unwrap();

        let page = h
            .manager
            .request_redo(
                Key {
                    field1: 0,
                    field2: 1663,
                    field3: 13010,
                    field4: 1259,
                    field5: 0,
                    field6: 0,
                },
                Lsn::from_str("0/16E2408").unwrap(),
                None,
                short_records(),
                14,
            )
            .await
            .unwrap();

        assert_eq!(&expected, &*page);
    }

    #[tokio::test]
    async fn short_v14_fails_for_wrong_key_but_returns_zero_page() {
        let h = RedoHarness::new().await.unwrap();

        let page = h
            .manager
            .request_redo(
                Key {
                    field1: 0,
                    field2: 1663,
                    // key should be 13010
                    field3: 13130,
                    field4: 1259,
                    field5: 0,
                    field6: 0,
                },
                Lsn::from_str("0/16E2408").unwrap(),
                None,
                short_records(),
                14,
            )
            .await
            .unwrap();

        // TODO: there will be some stderr printout, which is forwarded to tracing that could
        // perhaps be captured as long as it's in the same thread.
        assert_eq!(page, crate::ZERO_PAGE);
    }

    #[tokio::test]
    async fn test_stderr() {
        let h = RedoHarness::new().await.unwrap();
        h
            .manager
            .request_redo(
                Key::from_i128(0),
                Lsn::INVALID,
                None,
                short_records(),
                16, /* 16 currently produces stderr output on startup, which adds a nice extra edge */
            )
            .await
            .unwrap_err();
    }

    #[allow(clippy::octal_escapes)]
    fn short_records() -> Vec<(Lsn, NeonWalRecord)> {
        vec![
            (
                Lsn::from_str("0/16A9388").unwrap(),
                NeonWalRecord::Postgres {
                    will_init: true,
                    rec: Bytes::from_static(b"j\x03\0\0\0\x04\0\0\xe8\x7fj\x01\0\0\0\0\0\n\0\0\xd0\x16\x13Y\0\x10\0\04\x03\xd4\0\x05\x7f\x06\0\0\xd22\0\0\xeb\x04\0\0\0\0\0\0\xff\x03\0\0\0\0\x80\xeca\x01\0\0\x01\0\xd4\0\xa0\x1d\0 \x04 \0\0\0\0/\0\x01\0\xa0\x9dX\x01\0\0\0\0\0\0\0\0\0\0\0\0\0\0\0\0\0\0\0\0\0\0\0\0\0\0\0\0\0\0\0\0\0\0\0\0\0\0\0\0\0\0\0\0\0\0\0\0\0\0\0\0\0\0\0\0\0\0\0\0\0\0\0\0.\0\x01\0\0\0\0\0\0\0\0\0\0\0\0\0\0\0\0\0\0\0\0\0\0\0\0\0\0\0\0\0\0\0\0\0\0\0\0\0\0\0\0\0\0\0\0\0\0\0\0\0\0\0\0\0\0\0\0\0\0\0\0\0\0\0\0\0\0\0\0\0\0\0\0\0\0\0\0\0\0\0\0\0\0\0\0\0\0\0\0\0\0\0\0\0\0\0\0\0\0\0\0\0\0\0\0\00\x9f\x9a\x01P\x9e\xb2\x01\0\x04\0\0\0\0\0\0\0\0\0\0\0\0\0\0\x02\0!\0\x01\x08 \xff\xff\xff?\0\0\0\0\0\0@\0\0another_table\0\0\0\0\0\0\0\0\0\0\0\0\0\0\0\0\0\0\0\0\0\0\0\0\0\0\0\0\0\0\0\0\0\0\0\0\0\0\0\0\0\0\0\0\0\0\0\0\0\0\0\x98\x08\0\0\x02@\0\0\0\0\0\0\n\0\0\0\x02\0\0\0\0@\0\0\0\0\0\0\0\0\0\0\0\0\x80\xbf\0\0\0\0\0\0\0\0\0\0pr\x01\0\0\0\0\0\0\0\0\x01d\0\0\0\0\0\0\x04\0\0\x01\0\0\0\0\0\0\0\x0c\x02\0\0\0\0\0\0\0\0\0\0\0\0\0\0/\0!\x80\x03+ \xff\xff\xff\x7f\0\0\0\0\0\xdf\x04\0\0pg_type\0\0\0\0\0\0\0\0\0\0\0\0\0\0\0\0\0\0\0\0\0\0\0\0\0\0\0\0\0\0\0\0\0\0\0\0\0\0\0\0\0\0\0\0\0\0\0\0\0\0\0\0\0\0\0\0\0\x0b\0\0\0G\0\0\0\0\0\0\0\n\0\0\0\x02\0\0\0\0\0\0\0\0\0\0\0\x0e\0\0\0\0@\x16D\x0e\0\0\0K\x10\0\0\x01\0pr \0\0\0\0\0\0\0\0\x01n\0\0\0\0\0\xd6\x02\0\0\x01\0\0\0[\x01\0\0\0\0\0\0\0\t\x04\0\0\x02\0\0\0\x01\0\0\0\n\0\0\0\n\0\0\0\x7f\0\0\0\0\0\0\0\n\0\0\0\x02\0\0\0\0\0\0C\x01\0\0\x15\x01\0\0\0\0\0\0\0\0\0\0\0\0\0\0.\0!\x80\x03+ \xff\xff\xff\x7f\0\0\0\0\0;\n\0\0pg_statistic\0\0\0\0\0\0\0\0\0\0\0\0\0\0\0\0\0\0\0\0\0\0\0\0\0\0\0\0\0\0\0\0\0\0\0\0\0\0\0\0\0\0\0\0\0\0\0\0\0\0\0\0\x0b\0\0\0\xfd.\0\0\0\0\0\0\n\0\0\0\x02\0\0\0;\n\0\0\0\0\0\0\x13\0\0\0\0\0\xcbC\x13\0\0\0\x18\x0b\0\0\x01\0pr\x1f\0\0\0\0\0\0\0\0\x01n\0\0\0\0\0\xd6\x02\0\0\x01\0\0\0C\x01\0\0\0\0\0\0\0\t\x04\0\0\x01\0\0\0\x01\0\0\0\n\0\0\0\n\0\0\0\x7f\0\0\0\0\0\0\x02\0\x01")
                }
            ),
            (
                Lsn::from_str("0/16D4080").unwrap(),
                NeonWalRecord::Postgres {
                    will_init: false,
                    rec: Bytes::from_static(b"\xbc\0\0\0\0\0\0\0h?m\x01\0\0\0\0p\n\0\09\x08\xa3\xea\0 \x8c\0\x7f\x06\0\0\xd22\0\0\xeb\x04\0\0\0\0\0\0\xff\x02\0@\0\0another_table\0\0\0\0\0\0\0\0\0\0\0\0\0\0\0\0\0\0\0\0\0\0\0\0\0\0\0\0\0\0\0\0\0\0\0\0\0\0\0\0\0\0\0\0\0\0\0\0\0\0\0\x98\x08\0\0\x02@\0\0\0\0\0\0\n\0\0\0\x02\0\0\0\0@\0\0\0\0\0\0\x05\0\0\0\0@zD\x05\0\0\0\0\0\0\0\0\0pr\x01\0\0\0\0\0\0\0\0\x01d\0\0\0\0\0\0\x04\0\0\x01\0\0\0\x02\0")
                }
            )
        ]
    }

    struct RedoHarness {
        // underscored because unused, except for removal at drop
        _repo_dir: camino_tempfile::Utf8TempDir,
        manager: PostgresRedoManager,
    }

    impl RedoHarness {
        async fn new() -> anyhow::Result<Self> {
            crate::tenant::harness::setup_logging();

            let repo_dir = camino_tempfile::tempdir()?;
            let conf = PageServerConf::dummy_conf(repo_dir.path().to_path_buf());
            let conf = Box::leak(Box::new(conf));
            let tenant_shard_id = TenantShardId::unsharded(TenantId::generate());

            let pool = crate::walredo::process_pool::Pool::launch(conf).await;

            let manager = PostgresRedoManager::new(conf, tenant_shard_id, pool);

            Ok(RedoHarness {
                _repo_dir: repo_dir,
                manager,
            })
        }
    }
}<|MERGE_RESOLUTION|>--- conflicted
+++ resolved
@@ -45,7 +45,6 @@
 use std::time::Instant;
 use tracing::*;
 use utils::lsn::Lsn;
-use utils::sync::heavier_once_cell;
 
 use self::process::WalRedoProcess;
 
@@ -60,12 +59,8 @@
     tenant_shard_id: TenantShardId,
     conf: &'static PageServerConf,
     last_redo_at: std::sync::Mutex<Option<Instant>>,
-<<<<<<< HEAD
     redo_process: heavier_once_cell::OnceCell<Arc<TaintedProcess>>,
     pool: Arc<ProcessPool>,
-=======
-    redo_process: heavier_once_cell::OnceCell<Arc<process::WalRedoProcess>>,
->>>>>>> 64b4b498
 }
 
 ///
@@ -193,6 +188,7 @@
             conf,
             last_redo_at: std::sync::Mutex::default(),
             redo_process: heavier_once_cell::OnceCell::default(),
+            pool,
         }
     }
 
@@ -243,50 +239,24 @@
         let mut n_attempts = 0u32;
         loop {
             // launch the WAL redo process on first use
-<<<<<<< HEAD
-            let proc = {
-                let proc = self
-                    .redo_process
-                    .get_or_init(async move {
-                        let start = Instant::now();
-                        let proc = Arc::new(TaintedProcess {
-                            tenant_shard_id: self.tenant_shard_id,
-                            process: Some(self.pool.get(pg_version).await?),
-                        });
-                        let duration = start.elapsed();
-                        WAL_REDO_PROCESS_ACQUISITION_LATENCY_HISTO.observe(duration.as_secs_f64());
-                        info!(
-                            duration_ms = duration.as_millis(),
-                            pid = proc.id(),
-                            "acquired pre-spawned walredo process"
-                        );
-                    })
-                    .await?;
-            };
-=======
             let proc = self
                 .redo_process
                 .get_or_init(|init_permit| async move {
                     let start = Instant::now();
-                    let proc = Arc::new(
-                        process::WalRedoProcess::launch(
-                            self.conf,
-                            self.tenant_shard_id,
-                            pg_version,
-                        )
-                        .context("launch walredo process")?,
-                    );
+                    let proc = Arc::new(TaintedProcess {
+                        tenant_shard_id: self.tenant_shard_id,
+                        process: Some(self.pool.get(pg_version).await?),
+                    });
                     let duration = start.elapsed();
-                    WAL_REDO_PROCESS_LAUNCH_DURATION_HISTOGRAM.observe(duration.as_secs_f64());
+                    WAL_REDO_PROCESS_ACQUISITION_LATENCY_HISTO.observe(duration.as_secs_f64());
                     info!(
                         duration_ms = duration.as_millis(),
                         pid = proc.id(),
-                        "launched walredo process"
+                        "acquired pre-spawned walredo process"
                     );
                     anyhow::Ok((proc, init_permit))
                 })
                 .await?;
->>>>>>> 64b4b498
 
             let started_at = std::time::Instant::now();
 
