//! This module acts as a switchboard to access different repositories managed by this
//! page server.

use camino::{Utf8DirEntry, Utf8Path, Utf8PathBuf};
use pageserver_api::key::Key;
use pageserver_api::shard::{ShardIdentity, ShardNumber, TenantShardId};
use rand::{distributions::Alphanumeric, Rng};
use std::borrow::Cow;
use std::collections::{BTreeMap, HashMap};
use std::ops::Deref;
use std::sync::Arc;
use std::time::{Duration, Instant};
use tokio::fs;
use utils::timeout::{timeout_cancellable, TimeoutCancellableError};

use anyhow::Context;
use once_cell::sync::Lazy;
use tokio::task::JoinSet;
use tokio_util::sync::CancellationToken;
use tracing::*;

use remote_storage::GenericRemoteStorage;
use utils::crashsafe;

use crate::config::PageServerConf;
use crate::context::{DownloadBehavior, RequestContext};
use crate::control_plane_client::{
    ControlPlaneClient, ControlPlaneGenerationsApi, RetryForeverError,
};
use crate::deletion_queue::DeletionQueueClient;
use crate::metrics::{TENANT, TENANT_MANAGER as METRICS};
use crate::task_mgr::{self, TaskKind};
use crate::tenant::config::{
    AttachedLocationConfig, AttachmentMode, LocationConf, LocationMode, TenantConfOpt,
};
use crate::tenant::delete::DeleteTenantFlow;
use crate::tenant::span::debug_assert_current_span_has_tenant_id;
use crate::tenant::{create_tenant_files, AttachedTenantConf, SpawnMode, Tenant, TenantState};
use crate::{InitializationOrder, IGNORED_TENANT_FILE_NAME, TEMP_FILE_SUFFIX};

use utils::crashsafe::path_with_suffix_extension;
use utils::fs_ext::PathExt;
use utils::generation::Generation;
use utils::id::{TenantId, TimelineId};

use super::delete::DeleteTenantError;
use super::secondary::SecondaryTenant;
use super::TenantSharedResources;

/// For a tenant that appears in TenantsMap, it may either be
/// - `Attached`: has a full Tenant object, is elegible to service
///    reads and ingest WAL.
/// - `Secondary`: is only keeping a local cache warm.
///
/// Secondary is a totally distinct state rather than being a mode of a `Tenant`, because
/// that way we avoid having to carefully switch a tenant's ingestion etc on and off during
/// its lifetime, and we can preserve some important safety invariants like `Tenant` always
/// having a properly acquired generation (Secondary doesn't need a generation)
pub(crate) enum TenantSlot {
    Attached(Arc<Tenant>),
    Secondary(Arc<SecondaryTenant>),
    /// In this state, other administrative operations acting on the TenantId should
    /// block, or return a retry indicator equivalent to HTTP 503.
    InProgress(utils::completion::Barrier),
}

impl std::fmt::Debug for TenantSlot {
    fn fmt(&self, f: &mut std::fmt::Formatter<'_>) -> std::fmt::Result {
        match self {
            Self::Attached(tenant) => write!(f, "Attached({})", tenant.current_state()),
            Self::Secondary(_) => write!(f, "Secondary"),
            Self::InProgress(_) => write!(f, "InProgress"),
        }
    }
}

impl TenantSlot {
    /// Return the `Tenant` in this slot if attached, else None
    fn get_attached(&self) -> Option<&Arc<Tenant>> {
        match self {
            Self::Attached(t) => Some(t),
            Self::Secondary(_) => None,
            Self::InProgress(_) => None,
        }
    }
}

/// The tenants known to the pageserver.
/// The enum variants are used to distinguish the different states that the pageserver can be in.
pub(crate) enum TenantsMap {
    /// [`init_tenant_mgr`] is not done yet.
    Initializing,
    /// [`init_tenant_mgr`] is done, all on-disk tenants have been loaded.
    /// New tenants can be added using [`tenant_map_acquire_slot`].
    Open(BTreeMap<TenantShardId, TenantSlot>),
    /// The pageserver has entered shutdown mode via [`shutdown_all_tenants`].
    /// Existing tenants are still accessible, but no new tenants can be created.
    ShuttingDown(BTreeMap<TenantShardId, TenantSlot>),
}

pub(crate) enum TenantsMapRemoveResult {
    Occupied(TenantSlot),
    Vacant,
    InProgress(utils::completion::Barrier),
}

/// When resolving a TenantId to a shard, we may be looking for the 0th
/// shard, or we might be looking for whichever shard holds a particular page.
pub(crate) enum ShardSelector {
    /// Only return the 0th shard, if it is present.  If a non-0th shard is present,
    /// ignore it.
    Zero,
    /// Pick the first shard we find for the TenantId
    First,
    /// Pick the shard that holds this key
    Page(Key),
}

impl TenantsMap {
    /// Convenience function for typical usage, where we want to get a `Tenant` object, for
    /// working with attached tenants.  If the TenantId is in the map but in Secondary state,
    /// None is returned.
    pub(crate) fn get(&self, tenant_shard_id: &TenantShardId) -> Option<&Arc<Tenant>> {
        match self {
            TenantsMap::Initializing => None,
            TenantsMap::Open(m) | TenantsMap::ShuttingDown(m) => {
                m.get(tenant_shard_id).and_then(|slot| slot.get_attached())
            }
        }
    }

    /// A page service client sends a TenantId, and to look up the correct Tenant we must
    /// resolve this to a fully qualified TenantShardId.
    fn resolve_attached_shard(
        &self,
        tenant_id: &TenantId,
        selector: ShardSelector,
    ) -> Option<TenantShardId> {
        let mut want_shard = None;
        match self {
            TenantsMap::Initializing => None,
            TenantsMap::Open(m) | TenantsMap::ShuttingDown(m) => {
                for slot in m.range(TenantShardId::tenant_range(*tenant_id)) {
                    // Ignore all slots that don't contain an attached tenant
                    let tenant = match &slot.1 {
                        TenantSlot::Attached(t) => t,
                        _ => continue,
                    };

                    match selector {
                        ShardSelector::First => return Some(*slot.0),
                        ShardSelector::Zero if slot.0.shard_number == ShardNumber(0) => {
                            return Some(*slot.0)
                        }
                        ShardSelector::Page(key) => {
                            // First slot we see for this tenant, calculate the expected shard number
                            // for the key: we will use this for checking if this and subsequent
                            // slots contain the key, rather than recalculating the hash each time.
                            if want_shard.is_none() {
                                want_shard = Some(tenant.shard_identity.get_shard_number(&key));
                            }

                            if Some(tenant.shard_identity.number) == want_shard {
                                return Some(*slot.0);
                            }
                        }
                        _ => continue,
                    }
                }

                // Fall through: we didn't find an acceptable shard
                None
            }
        }
    }

    /// Only for use from DeleteTenantFlow.  This method directly removes a TenantSlot from the map.
    ///
    /// The normal way to remove a tenant is using a SlotGuard, which will gracefully remove the guarded
    /// slot if the enclosed tenant is shutdown.
    pub(crate) fn remove(&mut self, tenant_shard_id: TenantShardId) -> TenantsMapRemoveResult {
        use std::collections::btree_map::Entry;
        match self {
            TenantsMap::Initializing => TenantsMapRemoveResult::Vacant,
            TenantsMap::Open(m) | TenantsMap::ShuttingDown(m) => match m.entry(tenant_shard_id) {
                Entry::Occupied(entry) => match entry.get() {
                    TenantSlot::InProgress(barrier) => {
                        TenantsMapRemoveResult::InProgress(barrier.clone())
                    }
                    _ => TenantsMapRemoveResult::Occupied(entry.remove()),
                },
                Entry::Vacant(_entry) => TenantsMapRemoveResult::Vacant,
            },
        }
    }

    pub(crate) fn len(&self) -> usize {
        match self {
            TenantsMap::Initializing => 0,
            TenantsMap::Open(m) | TenantsMap::ShuttingDown(m) => m.len(),
        }
    }
}

/// This is "safe" in that that it won't leave behind a partially deleted directory
/// at the original path, because we rename with TEMP_FILE_SUFFIX before starting deleting
/// the contents.
///
/// This is pageserver-specific, as it relies on future processes after a crash to check
/// for TEMP_FILE_SUFFIX when loading things.
async fn safe_remove_tenant_dir_all(path: impl AsRef<Utf8Path>) -> std::io::Result<()> {
    let tmp_path = safe_rename_tenant_dir(path).await?;
    fs::remove_dir_all(tmp_path).await
}

async fn safe_rename_tenant_dir(path: impl AsRef<Utf8Path>) -> std::io::Result<Utf8PathBuf> {
    let parent = path
        .as_ref()
        .parent()
        // It is invalid to call this function with a relative path.  Tenant directories
        // should always have a parent.
        .ok_or(std::io::Error::new(
            std::io::ErrorKind::InvalidInput,
            "Path must be absolute",
        ))?;
    let rand_suffix = rand::thread_rng()
        .sample_iter(&Alphanumeric)
        .take(8)
        .map(char::from)
        .collect::<String>()
        + TEMP_FILE_SUFFIX;
    let tmp_path = path_with_suffix_extension(&path, &rand_suffix);
    fs::rename(path.as_ref(), &tmp_path).await?;
    fs::File::open(parent).await?.sync_all().await?;
    Ok(tmp_path)
}

static TENANTS: Lazy<std::sync::RwLock<TenantsMap>> =
    Lazy::new(|| std::sync::RwLock::new(TenantsMap::Initializing));

/// The TenantManager is responsible for storing and mutating the collection of all tenants
/// that this pageserver process has state for.  Every Tenant and SecondaryTenant instance
/// lives inside the TenantManager.
///
/// The most important role of the TenantManager is to prevent conflicts: e.g. trying to attach
/// the same tenant twice concurrently, or trying to configure the same tenant into secondary
/// and attached modes concurrently.
pub struct TenantManager {
    conf: &'static PageServerConf,
    // TODO: currently this is a &'static pointing to TENANTs.  When we finish refactoring
    // out of that static variable, the TenantManager can own this.
    // See https://github.com/neondatabase/neon/issues/5796
    tenants: &'static std::sync::RwLock<TenantsMap>,
    resources: TenantSharedResources,
}

fn emergency_generations(
    tenant_confs: &HashMap<TenantShardId, anyhow::Result<LocationConf>>,
) -> HashMap<TenantShardId, Generation> {
    tenant_confs
        .iter()
        .filter_map(|(tid, lc)| {
            let lc = match lc {
                Ok(lc) => lc,
                Err(_) => return None,
            };
            let gen = match &lc.mode {
                LocationMode::Attached(alc) => Some(alc.generation),
                LocationMode::Secondary(_) => None,
            };

            gen.map(|g| (*tid, g))
        })
        .collect()
}

async fn init_load_generations(
    conf: &'static PageServerConf,
    tenant_confs: &HashMap<TenantShardId, anyhow::Result<LocationConf>>,
    resources: &TenantSharedResources,
    cancel: &CancellationToken,
) -> anyhow::Result<Option<HashMap<TenantShardId, Generation>>> {
    let generations = if conf.control_plane_emergency_mode {
        error!(
            "Emergency mode!  Tenants will be attached unsafely using their last known generation"
        );
        emergency_generations(tenant_confs)
    } else if let Some(client) = ControlPlaneClient::new(conf, cancel) {
        info!("Calling control plane API to re-attach tenants");
        // If we are configured to use the control plane API, then it is the source of truth for what tenants to load.
        match client.re_attach().await {
            Ok(tenants) => tenants,
            Err(RetryForeverError::ShuttingDown) => {
                anyhow::bail!("Shut down while waiting for control plane re-attach response")
            }
        }
    } else {
        info!("Control plane API not configured, tenant generations are disabled");
        return Ok(None);
    };

    // The deletion queue needs to know about the startup attachment state to decide which (if any) stored
    // deletion list entries may still be valid.  We provide that by pushing a recovery operation into
    // the queue. Sequential processing of te queue ensures that recovery is done before any new tenant deletions
    // are processed, even though we don't block on recovery completing here.
    //
    // Must only do this if remote storage is enabled, otherwise deletion queue
    // is not running and channel push will fail.
    if resources.remote_storage.is_some() {
        resources
            .deletion_queue_client
            .recover(generations.clone())?;
    }

    Ok(Some(generations))
}

/// Given a directory discovered in the pageserver's tenants/ directory, attempt
/// to load a tenant config from it.
///
/// If file is missing, return Ok(None)
fn load_tenant_config(
    conf: &'static PageServerConf,
    dentry: Utf8DirEntry,
) -> anyhow::Result<Option<(TenantShardId, anyhow::Result<LocationConf>)>> {
    let tenant_dir_path = dentry.path().to_path_buf();
    if crate::is_temporary(&tenant_dir_path) {
        info!("Found temporary tenant directory, removing: {tenant_dir_path}");
        // No need to use safe_remove_tenant_dir_all because this is already
        // a temporary path
        if let Err(e) = std::fs::remove_dir_all(&tenant_dir_path) {
            error!(
                "Failed to remove temporary directory '{}': {:?}",
                tenant_dir_path, e
            );
        }
        return Ok(None);
    }

    // This case happens if we crash during attachment before writing a config into the dir
    let is_empty = tenant_dir_path
        .is_empty_dir()
        .with_context(|| format!("Failed to check whether {tenant_dir_path:?} is an empty dir"))?;
    if is_empty {
        info!("removing empty tenant directory {tenant_dir_path:?}");
        if let Err(e) = std::fs::remove_dir(&tenant_dir_path) {
            error!(
                "Failed to remove empty tenant directory '{}': {e:#}",
                tenant_dir_path
            )
        }
        return Ok(None);
    }

    let tenant_ignore_mark_file = tenant_dir_path.join(IGNORED_TENANT_FILE_NAME);
    if tenant_ignore_mark_file.exists() {
        info!("Found an ignore mark file {tenant_ignore_mark_file:?}, skipping the tenant");
        return Ok(None);
    }

    let tenant_shard_id = match tenant_dir_path
        .file_name()
        .unwrap_or_default()
        .parse::<TenantShardId>()
    {
        Ok(id) => id,
        Err(_) => {
            warn!("Invalid tenant path (garbage in our repo directory?): {tenant_dir_path}",);
            return Ok(None);
        }
    };

    Ok(Some((
        tenant_shard_id,
        Tenant::load_tenant_config(conf, &tenant_shard_id),
    )))
}

/// Initial stage of load: walk the local tenants directory, clean up any temp files,
/// and load configurations for the tenants we found.
///
/// Do this in parallel, because we expect 10k+ tenants, so serial execution can take
/// seconds even on reasonably fast drives.
async fn init_load_tenant_configs(
    conf: &'static PageServerConf,
) -> anyhow::Result<HashMap<TenantShardId, anyhow::Result<LocationConf>>> {
    let tenants_dir = conf.tenants_path();

    let dentries = tokio::task::spawn_blocking(move || -> anyhow::Result<Vec<Utf8DirEntry>> {
        let dir_entries = tenants_dir
            .read_dir_utf8()
            .with_context(|| format!("Failed to list tenants dir {tenants_dir:?}"))?;

        Ok(dir_entries.collect::<Result<Vec<_>, std::io::Error>>()?)
    })
    .await??;

    let mut configs = HashMap::new();

    let mut join_set = JoinSet::new();
    for dentry in dentries {
        join_set.spawn_blocking(move || load_tenant_config(conf, dentry));
    }

    while let Some(r) = join_set.join_next().await {
        if let Some((tenant_id, tenant_config)) = r?? {
            configs.insert(tenant_id, tenant_config);
        }
    }

    Ok(configs)
}

/// Initialize repositories with locally available timelines.
/// Timelines that are only partially available locally (remote storage has more data than this pageserver)
/// are scheduled for download and added to the tenant once download is completed.
#[instrument(skip_all)]
pub async fn init_tenant_mgr(
    conf: &'static PageServerConf,
    resources: TenantSharedResources,
    init_order: InitializationOrder,
    cancel: CancellationToken,
) -> anyhow::Result<TenantManager> {
    let mut tenants = BTreeMap::new();

    let ctx = RequestContext::todo_child(TaskKind::Startup, DownloadBehavior::Warn);

    // Scan local filesystem for attached tenants
    let tenant_configs = init_load_tenant_configs(conf).await?;

    // Determine which tenants are to be attached
    let tenant_generations =
        init_load_generations(conf, &tenant_configs, &resources, &cancel).await?;

    tracing::info!(
        "Attaching {} tenants at startup, warming up {} at a time",
        tenant_configs.len(),
        conf.concurrent_tenant_warmup.initial_permits()
    );
    TENANT.startup_scheduled.inc_by(tenant_configs.len() as u64);

    // Construct `Tenant` objects and start them running
    for (tenant_shard_id, location_conf) in tenant_configs {
        let tenant_dir_path = conf.tenant_path(&tenant_shard_id);

        let mut location_conf = match location_conf {
            Ok(l) => l,
            Err(e) => {
                warn!(tenant_id=%tenant_shard_id.tenant_id, shard_id=%tenant_shard_id.shard_slug(), "Marking tenant broken, failed to {e:#}");

                tenants.insert(
                    tenant_shard_id,
                    TenantSlot::Attached(Tenant::create_broken_tenant(
                        conf,
                        tenant_shard_id,
                        format!("{}", e),
                    )),
                );
                continue;
            }
        };

        let generation = if let Some(generations) = &tenant_generations {
            // We have a generation map: treat it as the authority for whether
            // this tenant is really attached.
            if let Some(gen) = generations.get(&tenant_shard_id) {
                *gen
            } else {
                match &location_conf.mode {
                    LocationMode::Secondary(secondary_config) => {
                        // We do not require the control plane's permission for secondary mode
                        // tenants, because they do no remote writes and hence require no
                        // generation number
                        info!(tenant_id=%tenant_shard_id.tenant_id, shard_id=%tenant_shard_id.shard_slug(), "Loaded tenant in secondary mode");
                        tenants.insert(
                            tenant_shard_id,
                            TenantSlot::Secondary(SecondaryTenant::new(
                                tenant_shard_id,
                                secondary_config,
                            )),
                        );
                    }
                    LocationMode::Attached(_) => {
                        // TODO: augment re-attach API to enable the control plane to
                        // instruct us about secondary attachments.  That way, instead of throwing
                        // away local state, we can gracefully fall back to secondary here, if the control
                        // plane tells us so.
                        // (https://github.com/neondatabase/neon/issues/5377)
                        info!(tenant_id=%tenant_shard_id.tenant_id, shard_id=%tenant_shard_id.shard_slug(), "Detaching tenant, control plane omitted it in re-attach response");
                        if let Err(e) = safe_remove_tenant_dir_all(&tenant_dir_path).await {
                            error!(tenant_id=%tenant_shard_id.tenant_id, shard_id=%tenant_shard_id.shard_slug(),
                                "Failed to remove detached tenant directory '{tenant_dir_path}': {e:?}",
                            );
                        }
                    }
                };

                continue;
            }
        } else {
            // Legacy mode: no generation information, any tenant present
            // on local disk may activate
            info!(tenant_id=%tenant_shard_id.tenant_id, shard_id=%tenant_shard_id.shard_slug(), "Starting tenant in legacy mode, no generation",);
            Generation::none()
        };

        // Presence of a generation number implies attachment: attach the tenant
        // if it wasn't already, and apply the generation number.
        location_conf.attach_in_generation(generation);
        Tenant::persist_tenant_config(conf, &tenant_shard_id, &location_conf).await?;

        let shard_identity = location_conf.shard;
        match tenant_spawn(
            conf,
            tenant_shard_id,
            &tenant_dir_path,
            resources.clone(),
            AttachedTenantConf::try_from(location_conf)?,
            shard_identity,
            Some(init_order.clone()),
            &TENANTS,
            SpawnMode::Normal,
            &ctx,
        ) {
            Ok(tenant) => {
                tenants.insert(tenant_shard_id, TenantSlot::Attached(tenant));
            }
            Err(e) => {
                error!(tenant_id=%tenant_shard_id.tenant_id, shard_id=%tenant_shard_id.shard_slug(), "Failed to start tenant: {e:#}");
            }
        }
    }

    info!("Processed {} local tenants at startup", tenants.len());

    let mut tenants_map = TENANTS.write().unwrap();
    assert!(matches!(&*tenants_map, &TenantsMap::Initializing));
    METRICS.tenant_slots.set(tenants.len() as u64);
    *tenants_map = TenantsMap::Open(tenants);

    Ok(TenantManager {
        conf,
        tenants: &TENANTS,
        resources,
    })
}

/// Wrapper for Tenant::spawn that checks invariants before running, and inserts
/// a broken tenant in the map if Tenant::spawn fails.
#[allow(clippy::too_many_arguments)]
pub(crate) fn tenant_spawn(
    conf: &'static PageServerConf,
    tenant_shard_id: TenantShardId,
    tenant_path: &Utf8Path,
    resources: TenantSharedResources,
    location_conf: AttachedTenantConf,
    shard_identity: ShardIdentity,
    init_order: Option<InitializationOrder>,
    tenants: &'static std::sync::RwLock<TenantsMap>,
    mode: SpawnMode,
    ctx: &RequestContext,
) -> anyhow::Result<Arc<Tenant>> {
    anyhow::ensure!(
        tenant_path.is_dir(),
        "Cannot load tenant from path {tenant_path:?}, it either does not exist or not a directory"
    );
    anyhow::ensure!(
        !crate::is_temporary(tenant_path),
        "Cannot load tenant from temporary path {tenant_path:?}"
    );
    anyhow::ensure!(
        !tenant_path.is_empty_dir().with_context(|| {
            format!("Failed to check whether {tenant_path:?} is an empty dir")
        })?,
        "Cannot load tenant from empty directory {tenant_path:?}"
    );

    let tenant_ignore_mark = conf.tenant_ignore_mark_file_path(&tenant_shard_id);
    anyhow::ensure!(
        !conf.tenant_ignore_mark_file_path(&tenant_shard_id).exists(),
        "Cannot load tenant, ignore mark found at {tenant_ignore_mark:?}"
    );

    info!(
        tenant_id = %tenant_shard_id.tenant_id,
        shard_id = %tenant_shard_id.shard_slug(),
        generation = ?location_conf.location.generation,
        attach_mode = ?location_conf.location.attach_mode,
        "Attaching tenant"
    );
    let tenant = match Tenant::spawn(
        conf,
        tenant_shard_id,
        resources,
        location_conf,
        shard_identity,
        init_order,
        tenants,
        mode,
        ctx,
    ) {
        Ok(tenant) => tenant,
        Err(e) => {
            error!("Failed to spawn tenant {tenant_shard_id}, reason: {e:#}");
            Tenant::create_broken_tenant(conf, tenant_shard_id, format!("{e:#}"))
        }
    };

    Ok(tenant)
}

///
/// Shut down all tenants. This runs as part of pageserver shutdown.
///
/// NB: We leave the tenants in the map, so that they remain accessible through
/// the management API until we shut it down. If we removed the shut-down tenants
/// from the tenants map, the management API would return 404 for these tenants,
/// because TenantsMap::get() now returns `None`.
/// That could be easily misinterpreted by control plane, the consumer of the
/// management API. For example, it could attach the tenant on a different pageserver.
/// We would then be in split-brain once this pageserver restarts.
#[instrument(skip_all)]
pub(crate) async fn shutdown_all_tenants() {
    shutdown_all_tenants0(&TENANTS).await
}

async fn shutdown_all_tenants0(tenants: &std::sync::RwLock<TenantsMap>) {
    use utils::completion;

    let mut join_set = JoinSet::new();

    // Atomically, 1. create the shutdown tasks and 2. prevent creation of new tenants.
    let (total_in_progress, total_attached) = {
        let mut m = tenants.write().unwrap();
        match &mut *m {
            TenantsMap::Initializing => {
                *m = TenantsMap::ShuttingDown(BTreeMap::default());
                info!("tenants map is empty");
                return;
            }
            TenantsMap::Open(tenants) => {
                let mut shutdown_state = BTreeMap::new();
                let mut total_in_progress = 0;
                let mut total_attached = 0;

                for (tenant_shard_id, v) in std::mem::take(tenants).into_iter() {
                    match v {
                        TenantSlot::Attached(t) => {
                            shutdown_state.insert(tenant_shard_id, TenantSlot::Attached(t.clone()));
                            join_set.spawn(
                                async move {
                                    let freeze_and_flush = true;

                                    let res = {
                                        let (_guard, shutdown_progress) = completion::channel();
                                        t.shutdown(shutdown_progress, freeze_and_flush).await
                                    };

                                    if let Err(other_progress) = res {
                                        // join the another shutdown in progress
                                        other_progress.wait().await;
                                    }

                                    // we cannot afford per tenant logging here, because if s3 is degraded, we are
                                    // going to log too many lines
                                    debug!("tenant successfully stopped");
                                }
                                .instrument(info_span!("shutdown", tenant_id=%tenant_shard_id.tenant_id, shard=%tenant_shard_id.shard_slug())),
                            );

                            total_attached += 1;
                        }
                        TenantSlot::Secondary(state) => {
                            // We don't need to wait for this individually per-tenant: the
                            // downloader task will be waited on eventually, this cancel
                            // is just to encourage it to drop out if it is doing work
                            // for this tenant right now.
                            state.cancel.cancel();

                            shutdown_state.insert(tenant_shard_id, TenantSlot::Secondary(state));
                        }
                        TenantSlot::InProgress(notify) => {
                            // InProgress tenants are not visible in TenantsMap::ShuttingDown: we will
                            // wait for their notifications to fire in this function.
                            join_set.spawn(async move {
                                notify.wait().await;
                            });

                            total_in_progress += 1;
                        }
                    }
                }
                *m = TenantsMap::ShuttingDown(shutdown_state);
                (total_in_progress, total_attached)
            }
            TenantsMap::ShuttingDown(_) => {
                error!("already shutting down, this function isn't supposed to be called more than once");
                return;
            }
        }
    };

    let started_at = std::time::Instant::now();

    info!(
        "Waiting for {} InProgress tenants and {} Attached tenants to shut down",
        total_in_progress, total_attached
    );

    let total = join_set.len();
    let mut panicked = 0;
    let mut buffering = true;
    const BUFFER_FOR: std::time::Duration = std::time::Duration::from_millis(500);
    let mut buffered = std::pin::pin!(tokio::time::sleep(BUFFER_FOR));

    while !join_set.is_empty() {
        tokio::select! {
            Some(joined) = join_set.join_next() => {
                match joined {
                    Ok(()) => {}
                    Err(join_error) if join_error.is_cancelled() => {
                        unreachable!("we are not cancelling any of the tasks");
                    }
                    Err(join_error) if join_error.is_panic() => {
                        // cannot really do anything, as this panic is likely a bug
                        panicked += 1;
                    }
                    Err(join_error) => {
                        warn!("unknown kind of JoinError: {join_error}");
                    }
                }
                if !buffering {
                    // buffer so that every 500ms since the first update (or starting) we'll log
                    // how far away we are; this is because we will get SIGKILL'd at 10s, and we
                    // are not able to log *then*.
                    buffering = true;
                    buffered.as_mut().reset(tokio::time::Instant::now() + BUFFER_FOR);
                }
            },
            _ = &mut buffered, if buffering => {
                buffering = false;
                info!(remaining = join_set.len(), total, elapsed_ms = started_at.elapsed().as_millis(), "waiting for tenants to shutdown");
            }
        }
    }

    if panicked > 0 {
        warn!(
            panicked,
            total, "observed panicks while shutting down tenants"
        );
    }

    // caller will log how long we took
}

pub(crate) async fn create_tenant(
    conf: &'static PageServerConf,
    tenant_conf: TenantConfOpt,
    tenant_shard_id: TenantShardId,
    generation: Generation,
    resources: TenantSharedResources,
    ctx: &RequestContext,
) -> Result<Arc<Tenant>, TenantMapInsertError> {
    let location_conf = LocationConf::attached_single(tenant_conf, generation);
    info!("Creating tenant at location {location_conf:?}");

    let slot_guard =
        tenant_map_acquire_slot(&tenant_shard_id, TenantSlotAcquireMode::MustNotExist)?;
    let tenant_path = super::create_tenant_files(conf, &location_conf, &tenant_shard_id).await?;

    let shard_identity = location_conf.shard;
    let created_tenant = tenant_spawn(
        conf,
        tenant_shard_id,
        &tenant_path,
        resources,
        AttachedTenantConf::try_from(location_conf)?,
        shard_identity,
        None,
        &TENANTS,
        SpawnMode::Create,
        ctx,
    )?;
    // TODO: tenant object & its background loops remain, untracked in tenant map, if we fail here.
    //      See https://github.com/neondatabase/neon/issues/4233

    let created_tenant_id = created_tenant.tenant_id();
    debug_assert_eq!(created_tenant_id, tenant_shard_id.tenant_id);

    slot_guard.upsert(TenantSlot::Attached(created_tenant.clone()))?;

    Ok(created_tenant)
}

#[derive(Debug, thiserror::Error)]
pub(crate) enum SetNewTenantConfigError {
    #[error(transparent)]
    GetTenant(#[from] GetTenantError),
    #[error(transparent)]
    Persist(anyhow::Error),
}

pub(crate) async fn set_new_tenant_config(
    conf: &'static PageServerConf,
    new_tenant_conf: TenantConfOpt,
    tenant_id: TenantId,
) -> Result<(), SetNewTenantConfigError> {
    // Legacy API: does not support sharding
    let tenant_shard_id = TenantShardId::unsharded(tenant_id);

    info!("configuring tenant {tenant_id}");
    let tenant = get_tenant(tenant_shard_id, true)?;

    // This is a legacy API that only operates on attached tenants: the preferred
    // API to use is the location_config/ endpoint, which lets the caller provide
    // the full LocationConf.
    let location_conf = LocationConf::attached_single(new_tenant_conf, tenant.generation);

    Tenant::persist_tenant_config(conf, &tenant_shard_id, &location_conf)
        .await
        .map_err(SetNewTenantConfigError::Persist)?;
    tenant.set_new_tenant_config(new_tenant_conf);
    Ok(())
}

impl TenantManager {
    /// Convenience function so that anyone with a TenantManager can get at the global configuration, without
    /// having to pass it around everywhere as a separate object.
    pub(crate) fn get_conf(&self) -> &'static PageServerConf {
        self.conf
    }

    /// Gets the attached tenant from the in-memory data, erroring if it's absent, in secondary mode, or is not fitting to the query.
    /// `active_only = true` allows to query only tenants that are ready for operations, erroring on other kinds of tenants.
    pub(crate) fn get_attached_tenant_shard(
        &self,
        tenant_shard_id: TenantShardId,
        active_only: bool,
    ) -> Result<Arc<Tenant>, GetTenantError> {
        let locked = self.tenants.read().unwrap();

        let peek_slot = tenant_map_peek_slot(&locked, &tenant_shard_id, TenantSlotPeekMode::Read)?;

        match peek_slot {
            Some(TenantSlot::Attached(tenant)) => match tenant.current_state() {
                TenantState::Broken {
                    reason,
                    backtrace: _,
                } if active_only => Err(GetTenantError::Broken(reason)),
                TenantState::Active => Ok(Arc::clone(tenant)),
                _ => {
                    if active_only {
                        Err(GetTenantError::NotActive(tenant_shard_id.tenant_id))
                    } else {
                        Ok(Arc::clone(tenant))
                    }
                }
            },
            Some(TenantSlot::InProgress(_)) => {
                Err(GetTenantError::NotActive(tenant_shard_id.tenant_id))
            }
            None | Some(TenantSlot::Secondary(_)) => {
                Err(GetTenantError::NotFound(tenant_shard_id.tenant_id))
            }
        }
    }

    pub(crate) fn get_secondary_tenant_shard(
        &self,
        tenant_shard_id: TenantShardId,
    ) -> Option<Arc<SecondaryTenant>> {
        let locked = self.tenants.read().unwrap();

        let peek_slot = tenant_map_peek_slot(&locked, &tenant_shard_id, TenantSlotPeekMode::Read)
            .ok()
            .flatten();

        match peek_slot {
            Some(TenantSlot::Secondary(s)) => Some(s.clone()),
            _ => None,
        }
    }

    #[instrument(skip_all, fields(tenant_id=%tenant_shard_id.tenant_id, shard_id=%tenant_shard_id.shard_slug()))]
    pub(crate) async fn upsert_location(
        &self,
        tenant_shard_id: TenantShardId,
        new_location_config: LocationConf,
        flush: Option<Duration>,
        ctx: &RequestContext,
    ) -> Result<(), anyhow::Error> {
        debug_assert_current_span_has_tenant_id();
        info!("configuring tenant location to state {new_location_config:?}");

        enum FastPathModified {
            Attached(Arc<Tenant>),
            Secondary(Arc<SecondaryTenant>),
        }

        // Special case fast-path for updates to existing slots: if our upsert is only updating configuration,
        // then we do not need to set the slot to InProgress, we can just call into the
        // existng tenant.
        let fast_path_taken = {
            let locked = self.tenants.read().unwrap();
            let peek_slot =
                tenant_map_peek_slot(&locked, &tenant_shard_id, TenantSlotPeekMode::Write)?;
            match (&new_location_config.mode, peek_slot) {
                (LocationMode::Attached(attach_conf), Some(TenantSlot::Attached(tenant))) => {
                    if attach_conf.generation == tenant.generation {
                        // A transition from Attached to Attached in the same generation, we may
                        // take our fast path and just provide the updated configuration
                        // to the tenant.
                        tenant.set_new_location_config(AttachedTenantConf::try_from(
                            new_location_config.clone(),
                        )?);

                        Some(FastPathModified::Attached(tenant.clone()))
                    } else {
                        // Different generations, fall through to general case
                        None
                    }
                }
                (
                    LocationMode::Secondary(secondary_conf),
                    Some(TenantSlot::Secondary(secondary_tenant)),
                ) => {
                    secondary_tenant.set_config(secondary_conf);
                    Some(FastPathModified::Secondary(secondary_tenant.clone()))
                }
                _ => {
                    // Not an Attached->Attached transition, fall through to general case
                    None
                }
            }
        };

        // Fast-path continued: having dropped out of the self.tenants lock, do the async
        // phase of writing config and/or waiting for flush, before returning.
        match fast_path_taken {
            Some(FastPathModified::Attached(tenant)) => {
                Tenant::persist_tenant_config(self.conf, &tenant_shard_id, &new_location_config)
                    .await
                    .map_err(SetNewTenantConfigError::Persist)?;

                // Transition to AttachedStale means we may well hold a valid generation
                // still, and have been requested to go stale as part of a migration.  If
                // the caller set `flush`, then flush to remote storage.
                if let LocationMode::Attached(AttachedLocationConfig {
                    generation: _,
                    attach_mode: AttachmentMode::Stale,
                }) = &new_location_config.mode
                {
                    if let Some(flush_timeout) = flush {
                        match tokio::time::timeout(flush_timeout, tenant.flush_remote()).await {
                            Ok(Err(e)) => {
                                return Err(e);
                            }
                            Ok(Ok(_)) => return Ok(()),
                            Err(_) => {
                                tracing::warn!(
                                timeout_ms = flush_timeout.as_millis(),
                                "Timed out waiting for flush to remote storage, proceeding anyway."
                            )
                            }
                        }
                    }
                }

                return Ok(());
            }
            Some(FastPathModified::Secondary(_secondary_tenant)) => {
                Tenant::persist_tenant_config(self.conf, &tenant_shard_id, &new_location_config)
                    .await
                    .map_err(SetNewTenantConfigError::Persist)?;

                return Ok(());
            }
            None => {
                // Proceed with the general case procedure, where we will shutdown & remove any existing
                // slot contents and replace with a fresh one
            }
        };

        // General case for upserts to TenantsMap, excluding the case above: we will substitute an
        // InProgress value to the slot while we make whatever changes are required.  The state for
        // the tenant is inaccessible to the outside world while we are doing this, but that is sensible:
        // the state is ill-defined while we're in transition.  Transitions are async, but fast: we do
        // not do significant I/O, and shutdowns should be prompt via cancellation tokens.
        let mut slot_guard = tenant_map_acquire_slot(&tenant_shard_id, TenantSlotAcquireMode::Any)?;

        match slot_guard.get_old_value() {
            Some(TenantSlot::Attached(tenant)) => {
                // The case where we keep a Tenant alive was covered above in the special case
                // for Attached->Attached transitions in the same generation.  By this point,
                // if we see an attached tenant we know it will be discarded and should be
                // shut down.
                let (_guard, progress) = utils::completion::channel();

                match tenant.get_attach_mode() {
                    AttachmentMode::Single | AttachmentMode::Multi => {
                        // Before we leave our state as the presumed holder of the latest generation,
                        // flush any outstanding deletions to reduce the risk of leaking objects.
                        self.resources.deletion_queue_client.flush_advisory()
                    }
                    AttachmentMode::Stale => {
                        // If we're stale there's not point trying to flush deletions
                    }
                };

                info!("Shutting down attached tenant");
                match tenant.shutdown(progress, false).await {
                    Ok(()) => {}
                    Err(barrier) => {
                        info!("Shutdown already in progress, waiting for it to complete");
                        barrier.wait().await;
                    }
                }
                slot_guard.drop_old_value().expect("We just shut it down");
            }
            Some(TenantSlot::Secondary(state)) => {
                info!("Shutting down secondary tenant");
                state.shutdown().await;
            }
            Some(TenantSlot::InProgress(_)) => {
                // This should never happen: acquire_slot should error out
                // if the contents of a slot were InProgress.
                anyhow::bail!("Acquired an InProgress slot, this is a bug.")
            }
            None => {
                // Slot was vacant, nothing needs shutting down.
            }
        }

        let tenant_path = self.conf.tenant_path(&tenant_shard_id);
        let timelines_path = self.conf.timelines_path(&tenant_shard_id);

        // Directory structure is the same for attached and secondary modes:
        // create it if it doesn't exist.  Timeline load/creation expects the
        // timelines/ subdir to already exist.
        //
        // Does not need to be fsync'd because local storage is just a cache.
        tokio::fs::create_dir_all(&timelines_path)
            .await
            .with_context(|| format!("Creating {timelines_path}"))?;

        // Before activating either secondary or attached mode, persist the
        // configuration, so that on restart we will re-attach (or re-start
        // secondary) on the tenant.
        Tenant::persist_tenant_config(self.conf, &tenant_shard_id, &new_location_config)
            .await
            .map_err(SetNewTenantConfigError::Persist)?;

        let new_slot = match &new_location_config.mode {
            LocationMode::Secondary(secondary_config) => {
                TenantSlot::Secondary(SecondaryTenant::new(tenant_shard_id, secondary_config))
            }
            LocationMode::Attached(_attach_config) => {
                let shard_identity = new_location_config.shard;
                let tenant = tenant_spawn(
                    self.conf,
                    tenant_shard_id,
                    &tenant_path,
                    self.resources.clone(),
                    AttachedTenantConf::try_from(new_location_config)?,
                    shard_identity,
                    None,
                    self.tenants,
                    SpawnMode::Normal,
                    ctx,
                )?;

                TenantSlot::Attached(tenant)
            }
        };

        slot_guard.upsert(new_slot)?;

        Ok(())
    }

    /// Resetting a tenant is equivalent to detaching it, then attaching it again with the same
    /// LocationConf that was last used to attach it.  Optionally, the local file cache may be
    /// dropped before re-attaching.
    ///
    /// This is not part of a tenant's normal lifecycle: it is used for debug/support, in situations
    /// where an issue is identified that would go away with a restart of the tenant.
    ///
    /// This does not have any special "force" shutdown of a tenant: it relies on the tenant's tasks
    /// to respect the cancellation tokens used in normal shutdown().
    #[instrument(skip_all, fields(tenant_id=%tenant_shard_id.tenant_id, shard_id=%tenant_shard_id.shard_slug(), %drop_cache))]
    pub(crate) async fn reset_tenant(
        &self,
        tenant_shard_id: TenantShardId,
        drop_cache: bool,
        ctx: RequestContext,
    ) -> anyhow::Result<()> {
        let mut slot_guard = tenant_map_acquire_slot(&tenant_shard_id, TenantSlotAcquireMode::Any)?;
        let Some(old_slot) = slot_guard.get_old_value() else {
            anyhow::bail!("Tenant not found when trying to reset");
        };

        let Some(tenant) = old_slot.get_attached() else {
            slot_guard.revert();
            anyhow::bail!("Tenant is not in attached state");
        };

        let (_guard, progress) = utils::completion::channel();
        match tenant.shutdown(progress, false).await {
            Ok(()) => {
                slot_guard.drop_old_value()?;
            }
            Err(_barrier) => {
                slot_guard.revert();
                anyhow::bail!("Cannot reset Tenant, already shutting down");
            }
        }

        let tenant_path = self.conf.tenant_path(&tenant_shard_id);
        let timelines_path = self.conf.timelines_path(&tenant_shard_id);
        let config = Tenant::load_tenant_config(self.conf, &tenant_shard_id)?;

        if drop_cache {
            tracing::info!("Dropping local file cache");

            match tokio::fs::read_dir(&timelines_path).await {
                Err(e) => {
                    tracing::warn!("Failed to list timelines while dropping cache: {}", e);
                }
                Ok(mut entries) => {
                    while let Some(entry) = entries.next_entry().await? {
                        tokio::fs::remove_dir_all(entry.path()).await?;
                    }
                }
            }
        }

        let shard_identity = config.shard;
        let tenant = tenant_spawn(
            self.conf,
            tenant_shard_id,
            &tenant_path,
            self.resources.clone(),
            AttachedTenantConf::try_from(config)?,
            shard_identity,
            None,
            self.tenants,
            SpawnMode::Normal,
            &ctx,
        )?;

        slot_guard.upsert(TenantSlot::Attached(tenant))?;

        Ok(())
    }

    pub(crate) fn get_attached_active_tenant_shards(&self) -> Vec<Arc<Tenant>> {
        let locked = self.tenants.read().unwrap();
        match &*locked {
            TenantsMap::Initializing => Vec::new(),
            TenantsMap::Open(map) | TenantsMap::ShuttingDown(map) => map
                .values()
                .filter_map(|slot| {
                    slot.get_attached()
                        .and_then(|t| if t.is_active() { Some(t.clone()) } else { None })
                })
                .collect(),
        }
    }
    // Do some synchronous work for all tenant slots in Secondary state.  The provided
    // callback should be small and fast, as it will be called inside the global
    // TenantsMap lock.
    pub(crate) fn foreach_secondary_tenants<F>(&self, mut func: F)
    where
        // TODO: let the callback return a hint to drop out of the loop early
        F: FnMut(&TenantShardId, &Arc<SecondaryTenant>),
    {
        let locked = self.tenants.read().unwrap();

        let map = match &*locked {
            TenantsMap::Initializing | TenantsMap::ShuttingDown(_) => return,
            TenantsMap::Open(m) => m,
        };

        for (tenant_id, slot) in map {
            if let TenantSlot::Secondary(state) = slot {
                // Only expose secondary tenants that are not currently shutting down
                if !state.cancel.is_cancelled() {
                    func(tenant_id, state)
                }
            }
        }
    }

    pub(crate) async fn delete_tenant(
        &self,
        tenant_shard_id: TenantShardId,
        activation_timeout: Duration,
    ) -> Result<(), DeleteTenantError> {
        // We acquire a SlotGuard during this function to protect against concurrent
        // changes while the ::prepare phase of DeleteTenantFlow executes, but then
        // have to return the Tenant to the map while the background deletion runs.
        //
        // TODO: refactor deletion to happen outside the lifetime of a Tenant.
        // Currently, deletion requires a reference to the tenants map in order to
        // keep the Tenant in the map until deletion is complete, and then remove
        // it at the end.
        //
        // See https://github.com/neondatabase/neon/issues/5080

        let slot_guard =
            tenant_map_acquire_slot(&tenant_shard_id, TenantSlotAcquireMode::MustExist)?;

        // unwrap is safe because we used MustExist mode when acquiring
        let tenant = match slot_guard.get_old_value().as_ref().unwrap() {
            TenantSlot::Attached(tenant) => tenant.clone(),
            _ => {
                // Express "not attached" as equivalent to "not found"
                return Err(DeleteTenantError::NotAttached);
            }
        };

        match tenant.current_state() {
            TenantState::Broken { .. } | TenantState::Stopping { .. } => {
                // If a tenant is broken or stopping, DeleteTenantFlow can
                // handle it: broken tenants proceed to delete, stopping tenants
                // are checked for deletion already in progress.
            }
            _ => {
                tenant
                    .wait_to_become_active(activation_timeout)
                    .await
                    .map_err(|e| match e {
                        GetActiveTenantError::WillNotBecomeActive(_) => {
                            DeleteTenantError::InvalidState(tenant.current_state())
                        }
                        GetActiveTenantError::Cancelled => DeleteTenantError::Cancelled,
                        GetActiveTenantError::NotFound(_) => DeleteTenantError::NotAttached,
                        GetActiveTenantError::WaitForActiveTimeout {
                            latest_state: _latest_state,
                            wait_time: _wait_time,
                        } => DeleteTenantError::InvalidState(tenant.current_state()),
                    })?;
            }
        }

        let result = DeleteTenantFlow::run(
            self.conf,
            self.resources.remote_storage.clone(),
            &TENANTS,
            tenant,
        )
        .await;

        // The Tenant goes back into the map in Stopping state, it will eventually be removed by DeleteTenantFLow
        slot_guard.revert();
        result
    }
}

#[derive(Debug, thiserror::Error)]
pub(crate) enum GetTenantError {
    #[error("Tenant {0} not found")]
    NotFound(TenantId),
    #[error("Tenant {0} is not active")]
    NotActive(TenantId),
    /// Broken is logically a subset of NotActive, but a distinct error is useful as
    /// NotActive is usually a retryable state for API purposes, whereas Broken
    /// is a stuck error state
    #[error("Tenant is broken: {0}")]
    Broken(String),

    // Initializing or shutting down: cannot authoritatively say whether we have this tenant
    #[error("Tenant map is not available: {0}")]
    MapState(#[from] TenantMapError),
}

/// Gets the tenant from the in-memory data, erroring if it's absent or is not fitting to the query.
/// `active_only = true` allows to query only tenants that are ready for operations, erroring on other kinds of tenants.
///
/// This method is cancel-safe.
pub(crate) fn get_tenant(
    tenant_shard_id: TenantShardId,
    active_only: bool,
) -> Result<Arc<Tenant>, GetTenantError> {
    let locked = TENANTS.read().unwrap();

    let peek_slot = tenant_map_peek_slot(&locked, &tenant_shard_id, TenantSlotPeekMode::Read)?;

    match peek_slot {
        Some(TenantSlot::Attached(tenant)) => match tenant.current_state() {
            TenantState::Broken {
                reason,
                backtrace: _,
            } if active_only => Err(GetTenantError::Broken(reason)),
            TenantState::Active => Ok(Arc::clone(tenant)),
            _ => {
                if active_only {
                    Err(GetTenantError::NotActive(tenant_shard_id.tenant_id))
                } else {
                    Ok(Arc::clone(tenant))
                }
            }
        },
        Some(TenantSlot::InProgress(_)) => {
            Err(GetTenantError::NotActive(tenant_shard_id.tenant_id))
        }
        None | Some(TenantSlot::Secondary(_)) => {
            Err(GetTenantError::NotFound(tenant_shard_id.tenant_id))
        }
    }
}

#[derive(thiserror::Error, Debug)]
pub(crate) enum GetActiveTenantError {
    /// We may time out either while TenantSlot is InProgress, or while the Tenant
    /// is in a non-Active state
    #[error(
        "Timed out waiting {wait_time:?} for tenant active state. Latest state: {latest_state:?}"
    )]
    WaitForActiveTimeout {
        latest_state: Option<TenantState>,
        wait_time: Duration,
    },

    /// The TenantSlot is absent, or in secondary mode
    #[error(transparent)]
    NotFound(#[from] GetTenantError),

    /// Cancellation token fired while we were waiting
    #[error("cancelled")]
    Cancelled,

    /// Tenant exists, but is in a state that cannot become active (e.g. Stopping, Broken)
    #[error("will not become active.  Current state: {0}")]
    WillNotBecomeActive(TenantState),
}

/// Get a [`Tenant`] in its active state. If the tenant_id is currently in [`TenantSlot::InProgress`]
/// state, then wait for up to `timeout`.  If the [`Tenant`] is not currently in [`TenantState::Active`],
/// then wait for up to `timeout` (minus however long we waited for the slot).
pub(crate) async fn get_active_tenant_with_timeout(
    tenant_id: TenantId,
    shard_selector: ShardSelector,
    timeout: Duration,
    cancel: &CancellationToken,
) -> Result<Arc<Tenant>, GetActiveTenantError> {
    enum WaitFor {
        Barrier(utils::completion::Barrier),
        Tenant(Arc<Tenant>),
    }

    let wait_start = Instant::now();
    let deadline = wait_start + timeout;

    let (wait_for, tenant_shard_id) = {
        let locked = TENANTS.read().unwrap();

        // Resolve TenantId to TenantShardId
        let tenant_shard_id = locked
            .resolve_attached_shard(&tenant_id, shard_selector)
            .ok_or(GetActiveTenantError::NotFound(GetTenantError::NotFound(
                tenant_id,
            )))?;

        let peek_slot = tenant_map_peek_slot(&locked, &tenant_shard_id, TenantSlotPeekMode::Read)
            .map_err(GetTenantError::MapState)?;
        match peek_slot {
            Some(TenantSlot::Attached(tenant)) => {
                match tenant.current_state() {
                    TenantState::Active => {
                        // Fast path: we don't need to do any async waiting.
                        return Ok(tenant.clone());
                    }
                    _ => {
                        tenant.activate_now();
                        (WaitFor::Tenant(tenant.clone()), tenant_shard_id)
                    }
                }
            }
            Some(TenantSlot::Secondary(_)) => {
                return Err(GetActiveTenantError::NotFound(GetTenantError::NotActive(
                    tenant_id,
                )))
            }
            Some(TenantSlot::InProgress(barrier)) => {
                (WaitFor::Barrier(barrier.clone()), tenant_shard_id)
            }
            None => {
                return Err(GetActiveTenantError::NotFound(GetTenantError::NotFound(
                    tenant_id,
                )))
            }
        }
    };

    let tenant = match wait_for {
        WaitFor::Barrier(barrier) => {
            tracing::debug!("Waiting for tenant InProgress state to pass...");
            timeout_cancellable(
                deadline.duration_since(Instant::now()),
                cancel,
                barrier.wait(),
            )
            .await
            .map_err(|e| match e {
                TimeoutCancellableError::Timeout => GetActiveTenantError::WaitForActiveTimeout {
                    latest_state: None,
                    wait_time: wait_start.elapsed(),
                },
                TimeoutCancellableError::Cancelled => GetActiveTenantError::Cancelled,
            })?;
            {
                let locked = TENANTS.read().unwrap();
                let peek_slot =
                    tenant_map_peek_slot(&locked, &tenant_shard_id, TenantSlotPeekMode::Read)
                        .map_err(GetTenantError::MapState)?;
                match peek_slot {
                    Some(TenantSlot::Attached(tenant)) => tenant.clone(),
                    _ => {
                        return Err(GetActiveTenantError::NotFound(GetTenantError::NotActive(
                            tenant_id,
                        )))
                    }
                }
            }
        }
        WaitFor::Tenant(tenant) => tenant,
    };

    tracing::debug!("Waiting for tenant to enter active state...");
    tenant
        .wait_to_become_active(deadline.duration_since(Instant::now()))
        .await?;
    Ok(tenant)
}

#[derive(Debug, thiserror::Error)]
pub(crate) enum DeleteTimelineError {
    #[error("Tenant {0}")]
    Tenant(#[from] GetTenantError),

    #[error("Timeline {0}")]
    Timeline(#[from] crate::tenant::DeleteTimelineError),
}

#[derive(Debug, thiserror::Error)]
pub(crate) enum TenantStateError {
    #[error("Tenant {0} is stopping")]
    IsStopping(TenantId),
    #[error(transparent)]
    SlotError(#[from] TenantSlotError),
    #[error(transparent)]
    SlotUpsertError(#[from] TenantSlotUpsertError),
    #[error(transparent)]
    Other(#[from] anyhow::Error),
}

pub(crate) async fn detach_tenant(
    conf: &'static PageServerConf,
    tenant_shard_id: TenantShardId,
    detach_ignored: bool,
    deletion_queue_client: &DeletionQueueClient,
) -> Result<(), TenantStateError> {
    let tmp_path = detach_tenant0(
        conf,
        &TENANTS,
        tenant_shard_id,
        detach_ignored,
        deletion_queue_client,
    )
    .await?;
    // Although we are cleaning up the tenant, this task is not meant to be bound by the lifetime of the tenant in memory.
    // After a tenant is detached, there are no more task_mgr tasks for that tenant_id.
    let task_tenant_id = None;
    task_mgr::spawn(
        task_mgr::BACKGROUND_RUNTIME.handle(),
        TaskKind::MgmtRequest,
        task_tenant_id,
        None,
        "tenant_files_delete",
        false,
        async move {
            fs::remove_dir_all(tmp_path.as_path())
                .await
                .with_context(|| format!("tenant directory {:?} deletion", tmp_path))
        },
    );
    Ok(())
}

async fn detach_tenant0(
    conf: &'static PageServerConf,
    tenants: &std::sync::RwLock<TenantsMap>,
    tenant_shard_id: TenantShardId,
    detach_ignored: bool,
    deletion_queue_client: &DeletionQueueClient,
) -> Result<Utf8PathBuf, TenantStateError> {
    let tenant_dir_rename_operation = |tenant_id_to_clean: TenantShardId| async move {
        let local_tenant_directory = conf.tenant_path(&tenant_id_to_clean);
        safe_rename_tenant_dir(&local_tenant_directory)
            .await
            .with_context(|| format!("local tenant directory {local_tenant_directory:?} rename"))
    };

    let removal_result = remove_tenant_from_memory(
        tenants,
        tenant_shard_id,
        tenant_dir_rename_operation(tenant_shard_id),
    )
    .await;

    // Flush pending deletions, so that they have a good chance of passing validation
    // before this tenant is potentially re-attached elsewhere.
    deletion_queue_client.flush_advisory();

    // Ignored tenants are not present in memory and will bail the removal from memory operation.
    // Before returning the error, check for ignored tenant removal case — we only need to clean its local files then.
    if detach_ignored
        && matches!(
            removal_result,
            Err(TenantStateError::SlotError(TenantSlotError::NotFound(_)))
        )
    {
        let tenant_ignore_mark = conf.tenant_ignore_mark_file_path(&tenant_shard_id);
        if tenant_ignore_mark.exists() {
            info!("Detaching an ignored tenant");
            let tmp_path = tenant_dir_rename_operation(tenant_shard_id)
                .await
                .with_context(|| {
                    format!("Ignored tenant {tenant_shard_id} local directory rename")
                })?;
            return Ok(tmp_path);
        }
    }

    removal_result
}

pub(crate) async fn load_tenant(
    conf: &'static PageServerConf,
    tenant_id: TenantId,
    generation: Generation,
    broker_client: storage_broker::BrokerClientChannel,
    remote_storage: Option<GenericRemoteStorage>,
    deletion_queue_client: DeletionQueueClient,
    ctx: &RequestContext,
) -> Result<(), TenantMapInsertError> {
    // This is a legacy API (replaced by `/location_conf`).  It does not support sharding
    let tenant_shard_id = TenantShardId::unsharded(tenant_id);

    let slot_guard =
        tenant_map_acquire_slot(&tenant_shard_id, TenantSlotAcquireMode::MustNotExist)?;
    let tenant_path = conf.tenant_path(&tenant_shard_id);

    let tenant_ignore_mark = conf.tenant_ignore_mark_file_path(&tenant_shard_id);
    if tenant_ignore_mark.exists() {
        std::fs::remove_file(&tenant_ignore_mark).with_context(|| {
            format!(
                "Failed to remove tenant ignore mark {tenant_ignore_mark:?} during tenant loading"
            )
        })?;
    }

    let resources = TenantSharedResources {
        broker_client,
        remote_storage,
        deletion_queue_client,
    };

    let mut location_conf =
        Tenant::load_tenant_config(conf, &tenant_shard_id).map_err(TenantMapInsertError::Other)?;
    location_conf.attach_in_generation(generation);

    Tenant::persist_tenant_config(conf, &tenant_shard_id, &location_conf).await?;

    let shard_identity = location_conf.shard;
    let new_tenant = tenant_spawn(
        conf,
        tenant_shard_id,
        &tenant_path,
        resources,
        AttachedTenantConf::try_from(location_conf)?,
        shard_identity,
        None,
        &TENANTS,
        SpawnMode::Normal,
        ctx,
    )
    .with_context(|| format!("Failed to schedule tenant processing in path {tenant_path:?}"))?;

    slot_guard.upsert(TenantSlot::Attached(new_tenant))?;
    Ok(())
}

pub(crate) async fn ignore_tenant(
    conf: &'static PageServerConf,
    tenant_id: TenantId,
) -> Result<(), TenantStateError> {
    ignore_tenant0(conf, &TENANTS, tenant_id).await
}

async fn ignore_tenant0(
    conf: &'static PageServerConf,
    tenants: &std::sync::RwLock<TenantsMap>,
    tenant_id: TenantId,
) -> Result<(), TenantStateError> {
    // This is a legacy API (replaced by `/location_conf`).  It does not support sharding
    let tenant_shard_id = TenantShardId::unsharded(tenant_id);

    remove_tenant_from_memory(tenants, tenant_shard_id, async {
        let ignore_mark_file = conf.tenant_ignore_mark_file_path(&tenant_shard_id);
        fs::File::create(&ignore_mark_file)
            .await
            .context("Failed to create ignore mark file")
            .and_then(|_| {
                crashsafe::fsync_file_and_parent(&ignore_mark_file)
                    .context("Failed to fsync ignore mark file")
            })
            .with_context(|| format!("Failed to crate ignore mark for tenant {tenant_shard_id}"))?;
        Ok(())
    })
    .await
}

#[derive(Debug, thiserror::Error)]
pub(crate) enum TenantMapListError {
    #[error("tenant map is still initiailizing")]
    Initializing,
}

///
/// Get list of tenants, for the mgmt API
///
pub(crate) async fn list_tenants(
) -> Result<Vec<(TenantShardId, TenantState, Generation)>, TenantMapListError> {
    let tenants = TENANTS.read().unwrap();
    let m = match &*tenants {
        TenantsMap::Initializing => return Err(TenantMapListError::Initializing),
        TenantsMap::Open(m) | TenantsMap::ShuttingDown(m) => m,
    };
    Ok(m.iter()
        .filter_map(|(id, tenant)| match tenant {
<<<<<<< HEAD
            TenantSlot::Attached(tenant) => {
                Some((*id, tenant.current_state(), tenant.generation()))
            }
            TenantSlot::Secondary => None,
=======
            TenantSlot::Attached(tenant) => Some((*id, tenant.current_state())),
            TenantSlot::Secondary(_) => None,
>>>>>>> 8a646cb7
            TenantSlot::InProgress(_) => None,
        })
        .collect())
}

/// Execute Attach mgmt API command.
///
/// Downloading all the tenant data is performed in the background, this merely
/// spawns the background task and returns quickly.
pub(crate) async fn attach_tenant(
    conf: &'static PageServerConf,
    tenant_id: TenantId,
    generation: Generation,
    tenant_conf: TenantConfOpt,
    resources: TenantSharedResources,
    ctx: &RequestContext,
) -> Result<(), TenantMapInsertError> {
    // This is a legacy API (replaced by `/location_conf`).  It does not support sharding
    let tenant_shard_id = TenantShardId::unsharded(tenant_id);

    let slot_guard =
        tenant_map_acquire_slot(&tenant_shard_id, TenantSlotAcquireMode::MustNotExist)?;
    let location_conf = LocationConf::attached_single(tenant_conf, generation);
    let tenant_dir = create_tenant_files(conf, &location_conf, &tenant_shard_id).await?;
    // TODO: tenant directory remains on disk if we bail out from here on.
    //       See https://github.com/neondatabase/neon/issues/4233

    let shard_identity = location_conf.shard;
    let attached_tenant = tenant_spawn(
        conf,
        tenant_shard_id,
        &tenant_dir,
        resources,
        AttachedTenantConf::try_from(location_conf)?,
        shard_identity,
        None,
        &TENANTS,
        SpawnMode::Normal,
        ctx,
    )?;
    // TODO: tenant object & its background loops remain, untracked in tenant map, if we fail here.
    //      See https://github.com/neondatabase/neon/issues/4233

    let attached_tenant_id = attached_tenant.tenant_id();
    if tenant_id != attached_tenant_id {
        return Err(TenantMapInsertError::Other(anyhow::anyhow!(
            "loaded created tenant has unexpected tenant id (expect {tenant_id} != actual {attached_tenant_id})",
        )));
    }

    slot_guard.upsert(TenantSlot::Attached(attached_tenant))?;
    Ok(())
}

#[derive(Debug, thiserror::Error)]
pub(crate) enum TenantMapInsertError {
    #[error(transparent)]
    SlotError(#[from] TenantSlotError),
    #[error(transparent)]
    SlotUpsertError(#[from] TenantSlotUpsertError),
    #[error(transparent)]
    Other(#[from] anyhow::Error),
}

/// Superset of TenantMapError: issues that can occur when acquiring a slot
/// for a particular tenant ID.
#[derive(Debug, thiserror::Error)]
pub enum TenantSlotError {
    /// When acquiring a slot with the expectation that the tenant already exists.
    #[error("Tenant {0} not found")]
    NotFound(TenantShardId),

    /// When acquiring a slot with the expectation that the tenant does not already exist.
    #[error("tenant {0} already exists, state: {1:?}")]
    AlreadyExists(TenantShardId, TenantState),

    #[error("tenant {0} already exists in but is not attached")]
    Conflict(TenantShardId),

    // Tried to read a slot that is currently being mutated by another administrative
    // operation.
    #[error("tenant has a state change in progress, try again later")]
    InProgress,

    #[error(transparent)]
    MapState(#[from] TenantMapError),
}

/// Superset of TenantMapError: issues that can occur when using a SlotGuard
/// to insert a new value.
#[derive(Debug, thiserror::Error)]
pub enum TenantSlotUpsertError {
    /// An error where the slot is in an unexpected state, indicating a code bug
    #[error("Internal error updating Tenant")]
    InternalError(Cow<'static, str>),

    #[error(transparent)]
    MapState(#[from] TenantMapError),
}

#[derive(Debug, thiserror::Error)]
enum TenantSlotDropError {
    /// It is only legal to drop a TenantSlot if its contents are fully shut down
    #[error("Tenant was not shut down")]
    NotShutdown,
}

/// Errors that can happen any time we are walking the tenant map to try and acquire
/// the TenantSlot for a particular tenant.
#[derive(Debug, thiserror::Error)]
pub enum TenantMapError {
    // Tried to read while initializing
    #[error("tenant map is still initializing")]
    StillInitializing,

    // Tried to read while shutting down
    #[error("tenant map is shutting down")]
    ShuttingDown,
}

/// Guards a particular tenant_id's content in the TenantsMap.  While this
/// structure exists, the TenantsMap will contain a [`TenantSlot::InProgress`]
/// for this tenant, which acts as a marker for any operations targeting
/// this tenant to retry later, or wait for the InProgress state to end.
///
/// This structure enforces the important invariant that we do not have overlapping
/// tasks that will try use local storage for a the same tenant ID: we enforce that
/// the previous contents of a slot have been shut down before the slot can be
/// left empty or used for something else
///
/// Holders of a SlotGuard should explicitly dispose of it, using either `upsert`
/// to provide a new value, or `revert` to put the slot back into its initial
/// state.  If the SlotGuard is dropped without calling either of these, then
/// we will leave the slot empty if our `old_value` is already shut down, else
/// we will replace the slot with `old_value` (equivalent to doing a revert).
///
/// The `old_value` may be dropped before the SlotGuard is dropped, by calling
/// `drop_old_value`.  It is an error to call this without shutting down
/// the conents of `old_value`.
pub struct SlotGuard {
    tenant_shard_id: TenantShardId,
    old_value: Option<TenantSlot>,
    upserted: bool,

    /// [`TenantSlot::InProgress`] carries the corresponding Barrier: it will
    /// release any waiters as soon as this SlotGuard is dropped.
    _completion: utils::completion::Completion,
}

impl SlotGuard {
    fn new(
        tenant_shard_id: TenantShardId,
        old_value: Option<TenantSlot>,
        completion: utils::completion::Completion,
    ) -> Self {
        Self {
            tenant_shard_id,
            old_value,
            upserted: false,
            _completion: completion,
        }
    }

    /// Get any value that was present in the slot before we acquired ownership
    /// of it: in state transitions, this will be the old state.
    fn get_old_value(&self) -> &Option<TenantSlot> {
        &self.old_value
    }

    /// Emplace a new value in the slot.  This consumes the guard, and after
    /// returning, the slot is no longer protected from concurrent changes.
    fn upsert(mut self, new_value: TenantSlot) -> Result<(), TenantSlotUpsertError> {
        if !self.old_value_is_shutdown() {
            // This is a bug: callers should never try to drop an old value without
            // shutting it down
            return Err(TenantSlotUpsertError::InternalError(
                "Old TenantSlot value not shut down".into(),
            ));
        }

        let replaced = {
            let mut locked = TENANTS.write().unwrap();

            if let TenantSlot::InProgress(_) = new_value {
                // It is never expected to try and upsert InProgress via this path: it should
                // only be written via the tenant_map_acquire_slot path.  If we hit this it's a bug.
                return Err(TenantSlotUpsertError::InternalError(
                    "Attempt to upsert an InProgress state".into(),
                ));
            }

            let m = match &mut *locked {
                TenantsMap::Initializing => return Err(TenantMapError::StillInitializing.into()),
                TenantsMap::ShuttingDown(_) => {
                    return Err(TenantMapError::ShuttingDown.into());
                }
                TenantsMap::Open(m) => m,
            };

            let replaced = m.insert(self.tenant_shard_id, new_value);
            self.upserted = true;

            METRICS.tenant_slots.set(m.len() as u64);

            replaced
        };

        // Sanity check: on an upsert we should always be replacing an InProgress marker
        match replaced {
            Some(TenantSlot::InProgress(_)) => {
                // Expected case: we find our InProgress in the map: nothing should have
                // replaced it because the code that acquires slots will not grant another
                // one for the same TenantId.
                Ok(())
            }
            None => {
                METRICS.unexpected_errors.inc();
                error!(
                    tenant_shard_id = %self.tenant_shard_id,
                    "Missing InProgress marker during tenant upsert, this is a bug."
                );
                Err(TenantSlotUpsertError::InternalError(
                    "Missing InProgress marker during tenant upsert".into(),
                ))
            }
            Some(slot) => {
                METRICS.unexpected_errors.inc();
                error!(tenant_shard_id=%self.tenant_shard_id, "Unexpected contents of TenantSlot during upsert, this is a bug.  Contents: {:?}", slot);
                Err(TenantSlotUpsertError::InternalError(
                    "Unexpected contents of TenantSlot".into(),
                ))
            }
        }
    }

    /// Replace the InProgress slot with whatever was in the guard when we started
    fn revert(mut self) {
        if let Some(value) = self.old_value.take() {
            match self.upsert(value) {
                Err(TenantSlotUpsertError::InternalError(_)) => {
                    // We already logged the error, nothing else we can do.
                }
                Err(TenantSlotUpsertError::MapState(_)) => {
                    // If the map is shutting down, we need not replace anything
                }
                Ok(()) => {}
            }
        }
    }

    /// We may never drop our old value until it is cleanly shut down: otherwise we might leave
    /// rogue background tasks that would write to the local tenant directory that this guard
    /// is responsible for protecting
    fn old_value_is_shutdown(&self) -> bool {
        match self.old_value.as_ref() {
            Some(TenantSlot::Attached(tenant)) => tenant.gate.close_complete(),
            Some(TenantSlot::Secondary(secondary_tenant)) => secondary_tenant.gate.close_complete(),
            Some(TenantSlot::InProgress(_)) => {
                // A SlotGuard cannot be constructed for a slot that was already InProgress
                unreachable!()
            }
            None => true,
        }
    }

    /// The guard holder is done with the old value of the slot: they are obliged to already
    /// shut it down before we reach this point.
    fn drop_old_value(&mut self) -> Result<(), TenantSlotDropError> {
        if !self.old_value_is_shutdown() {
            Err(TenantSlotDropError::NotShutdown)
        } else {
            self.old_value.take();
            Ok(())
        }
    }
}

impl Drop for SlotGuard {
    fn drop(&mut self) {
        if self.upserted {
            return;
        }
        // Our old value is already shutdown, or it never existed: it is safe
        // for us to fully release the TenantSlot back into an empty state

        let mut locked = TENANTS.write().unwrap();

        let m = match &mut *locked {
            TenantsMap::Initializing => {
                // There is no map, this should never happen.
                return;
            }
            TenantsMap::ShuttingDown(_) => {
                // When we transition to shutdown, InProgress elements are removed
                // from the map, so we do not need to clean up our Inprogress marker.
                // See [`shutdown_all_tenants0`]
                return;
            }
            TenantsMap::Open(m) => m,
        };

        use std::collections::btree_map::Entry;
        match m.entry(self.tenant_shard_id) {
            Entry::Occupied(mut entry) => {
                if !matches!(entry.get(), TenantSlot::InProgress(_)) {
                    METRICS.unexpected_errors.inc();
                    error!(tenant_shard_id=%self.tenant_shard_id, "Unexpected contents of TenantSlot during drop, this is a bug.  Contents: {:?}", entry.get());
                }

                if self.old_value_is_shutdown() {
                    entry.remove();
                } else {
                    entry.insert(self.old_value.take().unwrap());
                }
            }
            Entry::Vacant(_) => {
                METRICS.unexpected_errors.inc();
                error!(
                    tenant_shard_id = %self.tenant_shard_id,
                    "Missing InProgress marker during SlotGuard drop, this is a bug."
                );
            }
        }

        METRICS.tenant_slots.set(m.len() as u64);
    }
}

enum TenantSlotPeekMode {
    /// In Read mode, peek will be permitted to see the slots even if the pageserver is shutting down
    Read,
    /// In Write mode, trying to peek at a slot while the pageserver is shutting down is an error
    Write,
}

fn tenant_map_peek_slot<'a>(
    tenants: &'a std::sync::RwLockReadGuard<'a, TenantsMap>,
    tenant_shard_id: &TenantShardId,
    mode: TenantSlotPeekMode,
) -> Result<Option<&'a TenantSlot>, TenantMapError> {
    let m = match tenants.deref() {
        TenantsMap::Initializing => return Err(TenantMapError::StillInitializing),
        TenantsMap::ShuttingDown(m) => match mode {
            TenantSlotPeekMode::Read => m,
            TenantSlotPeekMode::Write => {
                return Err(TenantMapError::ShuttingDown);
            }
        },
        TenantsMap::Open(m) => m,
    };

    Ok(m.get(tenant_shard_id))
}

enum TenantSlotAcquireMode {
    /// Acquire the slot irrespective of current state, or whether it already exists
    Any,
    /// Return an error if trying to acquire a slot and it doesn't already exist
    MustExist,
    /// Return an error if trying to acquire a slot and it already exists
    MustNotExist,
}

fn tenant_map_acquire_slot(
    tenant_shard_id: &TenantShardId,
    mode: TenantSlotAcquireMode,
) -> Result<SlotGuard, TenantSlotError> {
    tenant_map_acquire_slot_impl(tenant_shard_id, &TENANTS, mode)
}

fn tenant_map_acquire_slot_impl(
    tenant_shard_id: &TenantShardId,
    tenants: &std::sync::RwLock<TenantsMap>,
    mode: TenantSlotAcquireMode,
) -> Result<SlotGuard, TenantSlotError> {
    use TenantSlotAcquireMode::*;
    METRICS.tenant_slot_writes.inc();

    let mut locked = tenants.write().unwrap();
    let span = tracing::info_span!("acquire_slot", tenant_id=%tenant_shard_id.tenant_id, shard = %tenant_shard_id.shard_slug());
    let _guard = span.enter();

    let m = match &mut *locked {
        TenantsMap::Initializing => return Err(TenantMapError::StillInitializing.into()),
        TenantsMap::ShuttingDown(_) => return Err(TenantMapError::ShuttingDown.into()),
        TenantsMap::Open(m) => m,
    };

    use std::collections::btree_map::Entry;

    let entry = m.entry(*tenant_shard_id);

    match entry {
        Entry::Vacant(v) => match mode {
            MustExist => {
                tracing::debug!("Vacant && MustExist: return NotFound");
                Err(TenantSlotError::NotFound(*tenant_shard_id))
            }
            _ => {
                let (completion, barrier) = utils::completion::channel();
                v.insert(TenantSlot::InProgress(barrier));
                tracing::debug!("Vacant, inserted InProgress");
                Ok(SlotGuard::new(*tenant_shard_id, None, completion))
            }
        },
        Entry::Occupied(mut o) => {
            // Apply mode-driven checks
            match (o.get(), mode) {
                (TenantSlot::InProgress(_), _) => {
                    tracing::debug!("Occupied, failing for InProgress");
                    Err(TenantSlotError::InProgress)
                }
                (slot, MustNotExist) => match slot {
                    TenantSlot::Attached(tenant) => {
                        tracing::debug!("Attached && MustNotExist, return AlreadyExists");
                        Err(TenantSlotError::AlreadyExists(
                            *tenant_shard_id,
                            tenant.current_state(),
                        ))
                    }
                    _ => {
                        // FIXME: the AlreadyExists error assumes that we have a Tenant
                        // to get the state from
                        tracing::debug!("Occupied & MustNotExist, return AlreadyExists");
                        Err(TenantSlotError::AlreadyExists(
                            *tenant_shard_id,
                            TenantState::Broken {
                                reason: "Present but not attached".to_string(),
                                backtrace: "".to_string(),
                            },
                        ))
                    }
                },
                _ => {
                    // Happy case: the slot was not in any state that violated our mode
                    let (completion, barrier) = utils::completion::channel();
                    let old_value = o.insert(TenantSlot::InProgress(barrier));
                    tracing::debug!("Occupied, replaced with InProgress");
                    Ok(SlotGuard::new(
                        *tenant_shard_id,
                        Some(old_value),
                        completion,
                    ))
                }
            }
        }
    }
}

/// Stops and removes the tenant from memory, if it's not [`TenantState::Stopping`] already, bails otherwise.
/// Allows to remove other tenant resources manually, via `tenant_cleanup`.
/// If the cleanup fails, tenant will stay in memory in [`TenantState::Broken`] state, and another removal
/// operation would be needed to remove it.
async fn remove_tenant_from_memory<V, F>(
    tenants: &std::sync::RwLock<TenantsMap>,
    tenant_shard_id: TenantShardId,
    tenant_cleanup: F,
) -> Result<V, TenantStateError>
where
    F: std::future::Future<Output = anyhow::Result<V>>,
{
    use utils::completion;

    let mut slot_guard =
        tenant_map_acquire_slot_impl(&tenant_shard_id, tenants, TenantSlotAcquireMode::MustExist)?;

    // allow pageserver shutdown to await for our completion
    let (_guard, progress) = completion::channel();

    // The SlotGuard allows us to manipulate the Tenant object without fear of some
    // concurrent API request doing something else for the same tenant ID.
    let attached_tenant = match slot_guard.get_old_value() {
        Some(TenantSlot::Attached(tenant)) => {
            // whenever we remove a tenant from memory, we don't want to flush and wait for upload
            let freeze_and_flush = false;

            // shutdown is sure to transition tenant to stopping, and wait for all tasks to complete, so
            // that we can continue safely to cleanup.
            match tenant.shutdown(progress, freeze_and_flush).await {
                Ok(()) => {}
                Err(_other) => {
                    // if pageserver shutdown or other detach/ignore is already ongoing, we don't want to
                    // wait for it but return an error right away because these are distinct requests.
                    slot_guard.revert();
                    return Err(TenantStateError::IsStopping(tenant_shard_id.tenant_id));
                }
            }
            Some(tenant)
        }
        Some(TenantSlot::Secondary(secondary_state)) => {
            tracing::info!("Shutting down in secondary mode");
            secondary_state.shutdown().await;
            None
        }
        Some(TenantSlot::InProgress(_)) => {
            // Acquiring a slot guarantees its old value was not InProgress
            unreachable!();
        }
        None => None,
    };

    match tenant_cleanup
        .await
        .with_context(|| format!("Failed to run cleanup for tenant {tenant_shard_id}"))
    {
        Ok(hook_value) => {
            // Success: drop the old TenantSlot::Attached.
            slot_guard
                .drop_old_value()
                .expect("We just called shutdown");

            Ok(hook_value)
        }
        Err(e) => {
            // If we had a Tenant, set it to Broken and put it back in the TenantsMap
            if let Some(attached_tenant) = attached_tenant {
                attached_tenant.set_broken(e.to_string()).await;
            }
            // Leave the broken tenant in the map
            slot_guard.revert();

            Err(TenantStateError::Other(e))
        }
    }
}

use {
    crate::repository::GcResult, pageserver_api::models::TimelineGcRequest,
    utils::http::error::ApiError,
};

pub(crate) async fn immediate_gc(
    tenant_shard_id: TenantShardId,
    timeline_id: TimelineId,
    gc_req: TimelineGcRequest,
    cancel: CancellationToken,
    ctx: &RequestContext,
) -> Result<tokio::sync::oneshot::Receiver<Result<GcResult, anyhow::Error>>, ApiError> {
    let guard = TENANTS.read().unwrap();

    let tenant = guard
        .get(&tenant_shard_id)
        .map(Arc::clone)
        .with_context(|| format!("tenant {tenant_shard_id}"))
        .map_err(|e| ApiError::NotFound(e.into()))?;

    let gc_horizon = gc_req.gc_horizon.unwrap_or_else(|| tenant.get_gc_horizon());
    // Use tenant's pitr setting
    let pitr = tenant.get_pitr_interval();

    // Run in task_mgr to avoid race with tenant_detach operation
    let ctx = ctx.detached_child(TaskKind::GarbageCollector, DownloadBehavior::Download);
    let (task_done, wait_task_done) = tokio::sync::oneshot::channel();
    // TODO: spawning is redundant now, need to hold the gate
    task_mgr::spawn(
        &tokio::runtime::Handle::current(),
        TaskKind::GarbageCollector,
        Some(tenant_shard_id),
        Some(timeline_id),
        &format!("timeline_gc_handler garbage collection run for tenant {tenant_shard_id} timeline {timeline_id}"),
        false,
        async move {
            fail::fail_point!("immediate_gc_task_pre");

            #[allow(unused_mut)]
            let mut result = tenant
                .gc_iteration(Some(timeline_id), gc_horizon, pitr, &cancel, &ctx)
                .instrument(info_span!("manual_gc", tenant_id=%tenant_shard_id.tenant_id, shard_id=%tenant_shard_id.shard_slug(), %timeline_id))
                .await;
                // FIXME: `gc_iteration` can return an error for multiple reasons; we should handle it
                // better once the types support it.

            #[cfg(feature = "testing")]
            {
                if let Ok(result) = result.as_mut() {
                    // why not futures unordered? it seems it needs very much the same task structure
                    // but would only run on single task.
                    let mut js = tokio::task::JoinSet::new();
                    for layer in std::mem::take(&mut result.doomed_layers) {
                        js.spawn(layer.wait_drop());
                    }
                    tracing::info!(total = js.len(), "starting to wait for the gc'd layers to be dropped");
                    while let Some(res) = js.join_next().await {
                        res.expect("wait_drop should not panic");
                    }
                }

                let timeline = tenant.get_timeline(timeline_id, false).ok();
                let rtc = timeline.as_ref().and_then(|x| x.remote_client.as_ref());

                if let Some(rtc) = rtc {
                    // layer drops schedule actions on remote timeline client to actually do the
                    // deletions; don't care just exit fast about the shutdown error
                    drop(rtc.wait_completion().await);
                }
            }

            match task_done.send(result) {
                Ok(_) => (),
                Err(result) => error!("failed to send gc result: {result:?}"),
            }
            Ok(())
        }
    );

    // drop the guard until after we've spawned the task so that timeline shutdown will wait for the task
    drop(guard);

    Ok(wait_task_done)
}

#[cfg(test)]
mod tests {
    use pageserver_api::shard::TenantShardId;
    use std::collections::BTreeMap;
    use std::sync::Arc;
    use tracing::{info_span, Instrument};

    use crate::tenant::mgr::TenantSlot;

    use super::{super::harness::TenantHarness, TenantsMap};

    #[tokio::test(start_paused = true)]
    async fn shutdown_awaits_in_progress_tenant() {
        // Test that if an InProgress tenant is in the map during shutdown, the shutdown will gracefully
        // wait for it to complete before proceeding.

        let (t, _ctx) = TenantHarness::create("shutdown_awaits_in_progress_tenant")
            .unwrap()
            .load()
            .await;

        // harness loads it to active, which is forced and nothing is running on the tenant

        let id = TenantShardId::unsharded(t.tenant_id());

        // tenant harness configures the logging and we cannot escape it
        let _e = info_span!("testing", tenant_id = %id).entered();

        let tenants = BTreeMap::from([(id, TenantSlot::Attached(t.clone()))]);
        let tenants = Arc::new(std::sync::RwLock::new(TenantsMap::Open(tenants)));

        // Invoke remove_tenant_from_memory with a cleanup hook that blocks until we manually
        // permit it to proceed: that will stick the tenant in InProgress

        let (until_cleanup_completed, can_complete_cleanup) = utils::completion::channel();
        let (until_cleanup_started, cleanup_started) = utils::completion::channel();
        let mut remove_tenant_from_memory_task = {
            let jh = tokio::spawn({
                let tenants = tenants.clone();
                async move {
                    let cleanup = async move {
                        drop(until_cleanup_started);
                        can_complete_cleanup.wait().await;
                        anyhow::Ok(())
                    };
                    super::remove_tenant_from_memory(&tenants, id, cleanup).await
                }
                .instrument(info_span!("foobar", tenant_id = %id))
            });

            // now the long cleanup should be in place, with the stopping state
            cleanup_started.wait().await;
            jh
        };

        let mut shutdown_task = {
            let (until_shutdown_started, shutdown_started) = utils::completion::channel();

            let shutdown_task = tokio::spawn(async move {
                drop(until_shutdown_started);
                super::shutdown_all_tenants0(&tenants).await;
            });

            shutdown_started.wait().await;
            shutdown_task
        };

        let long_time = std::time::Duration::from_secs(15);
        tokio::select! {
            _ = &mut shutdown_task => unreachable!("shutdown should block on remove_tenant_from_memory completing"),
            _ = &mut remove_tenant_from_memory_task => unreachable!("remove_tenant_from_memory_task should not complete until explicitly unblocked"),
            _ = tokio::time::sleep(long_time) => {},
        }

        drop(until_cleanup_completed);

        // Now that we allow it to proceed, shutdown should complete immediately
        remove_tenant_from_memory_task.await.unwrap().unwrap();
        shutdown_task.await.unwrap();
    }
}<|MERGE_RESOLUTION|>--- conflicted
+++ resolved
@@ -1641,15 +1641,8 @@
     };
     Ok(m.iter()
         .filter_map(|(id, tenant)| match tenant {
-<<<<<<< HEAD
-            TenantSlot::Attached(tenant) => {
-                Some((*id, tenant.current_state(), tenant.generation()))
-            }
-            TenantSlot::Secondary => None,
-=======
-            TenantSlot::Attached(tenant) => Some((*id, tenant.current_state())),
+            TenantSlot::Attached(tenant) => Some((*id, tenant.current_state(), tenant.generation())),
             TenantSlot::Secondary(_) => None,
->>>>>>> 8a646cb7
             TenantSlot::InProgress(_) => None,
         })
         .collect())
