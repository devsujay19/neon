--- conflicted
+++ resolved
@@ -18,11 +18,6 @@
 use zenith_utils::zid::{ZTenantId, ZTimelineId};
 use zenith_utils::{crashsafe_dir, logging};
 
-<<<<<<< HEAD
-use crate::DatadirTimeline;
-use crate::RepositoryImpl;
-use crate::{config::PageServerConf, repository::Repository};
-=======
 use crate::{
     config::PageServerConf,
     layered_repository::metadata::TimelineMetadata,
@@ -30,7 +25,6 @@
     repository::{LocalTimelineState, Repository},
     DatadirTimeline, RepositoryImpl,
 };
->>>>>>> 07a95537
 use crate::{import_datadir, LOG_FILE_NAME};
 use crate::{layered_repository::LayeredRepository, walredo::WalRedoManager};
 use crate::{repository::RepositoryTimeline, tenant_mgr};
@@ -54,41 +48,6 @@
     pub timeline_state: LocalTimelineState,
 }
 
-<<<<<<< HEAD
-impl TimelineInfo {
-    pub fn from_ids(
-        tenant_id: ZTenantId,
-        timeline_id: ZTimelineId,
-        include_non_incremental_logical_size: bool,
-    ) -> Result<Self> {
-        let repo = tenant_mgr::get_repository_for_tenant(tenant_id)?;
-        let result = match repo.get_timeline(timeline_id)? {
-            RepositoryTimeline::Local { id, timeline } => {
-                let ancestor_timeline_id = timeline.get_ancestor_timeline_id();
-                let ancestor_lsn = if ancestor_timeline_id.is_some() {
-                    Some(timeline.get_ancestor_lsn())
-                } else {
-                    None
-                };
-
-                let tline = tenant_mgr::get_timeline_for_tenant(tenant_id, timeline_id)?;
-                let current_logical_size = tline.get_current_logical_size();
-                let current_logical_size_non_incremental = get_current_logical_size_non_incremental(
-                    include_non_incremental_logical_size,
-                    tline.as_ref(),
-                );
-
-                Self::Local {
-                    timeline_id: id,
-                    tenant_id,
-                    last_record_lsn: timeline.get_last_record_lsn(),
-                    prev_record_lsn: timeline.get_prev_record_lsn(),
-                    ancestor_timeline_id,
-                    ancestor_lsn,
-                    disk_consistent_lsn: timeline.get_disk_consistent_lsn(),
-                    current_logical_size,
-                    current_logical_size_non_incremental,
-=======
 impl LocalTimelineInfo {
     pub fn from_loaded_timeline<R: Repository>(
         datadir_tline: &DatadirTimeline<R>,
@@ -101,19 +60,8 @@
                 match datadir_tline.tline.get_ancestor_lsn() {
                     Lsn(0) => None,
                     lsn @ Lsn(_) => Some(lsn),
->>>>>>> 07a95537
                 }
             },
-<<<<<<< HEAD
-        };
-        Ok(result)
-    }
-
-    pub fn timeline_id(&self) -> ZTimelineId {
-        match *self {
-            TimelineInfo::Local { timeline_id, .. } => timeline_id,
-            TimelineInfo::Remote { timeline_id, .. } => timeline_id,
-=======
             disk_consistent_lsn: datadir_tline.tline.get_disk_consistent_lsn(),
             last_record_lsn,
             prev_record_lsn: Some(datadir_tline.tline.get_prev_record_lsn()),
@@ -159,7 +107,6 @@
                 Self::from_loaded_timeline(&datadir_tline, include_non_incremental_logical_size)
             }
             RepositoryTimeline::Unloaded { metadata } => Ok(Self::from_unloaded_timeline(metadata)),
->>>>>>> 07a95537
         }
     }
 }
@@ -172,22 +119,6 @@
     pub awaits_download: bool,
 }
 
-<<<<<<< HEAD
-fn get_current_logical_size_non_incremental<R: Repository>(
-    include_non_incremental_logical_size: bool,
-    timeline: &DatadirTimeline<R>,
-) -> Option<usize> {
-    if !include_non_incremental_logical_size {
-        return None;
-    }
-    match timeline.get_current_logical_size_non_incremental(timeline.get_last_record_lsn()) {
-        Ok(size) => Some(size),
-        Err(e) => {
-            error!("Failed to get non-incremental logical size: {:?}", e);
-            None
-        }
-    }
-=======
 #[serde_as]
 #[derive(Debug, Serialize, Deserialize, Clone)]
 pub struct TimelineInfo {
@@ -197,7 +128,6 @@
     pub timeline_id: ZTimelineId,
     pub local: Option<LocalTimelineInfo>,
     pub remote: Option<RemoteTimelineInfo>,
->>>>>>> 07a95537
 }
 
 #[derive(Debug, Clone, Copy)]
@@ -244,10 +174,6 @@
 pub fn create_repo(
     conf: &'static PageServerConf,
     tenant_id: ZTenantId,
-<<<<<<< HEAD
-    wal_redo_manager: Arc<dyn WalRedoManager + Send + Sync>,
-) -> Result<Option<Arc<RepositoryImpl>>> {
-=======
     create_repo: CreateRepo,
 ) -> Result<Arc<RepositoryImpl>> {
     let (wal_redo_manager, remote_index) = match create_repo {
@@ -272,7 +198,6 @@
         }
     };
 
->>>>>>> 07a95537
     let repo_dir = conf.tenant_path(&tenant_id);
     if repo_dir.exists() {
         bail!("tenant {} directory already exists", tenant_id);
@@ -383,28 +308,6 @@
         .with_context(|| format!("Failed to get repo for tenant {}", tenant_id))?;
     let repo_timelines = repo.list_timelines();
 
-<<<<<<< HEAD
-    let mut result = Vec::new();
-    for timeline in repo
-        .list_timelines()
-        .with_context(|| format!("Failed to list timelines for tenant {}", tenant_id))?
-    {
-        match timeline {
-            RepositoryTimeline::Local {
-                timeline: _,
-                id: timeline_id,
-            } => {
-                result.push(TimelineInfo::from_ids(
-                    tenant_id,
-                    timeline_id,
-                    include_non_incremental_logical_size,
-                )?);
-            }
-            RepositoryTimeline::Remote { .. } => continue,
-        }
-    }
-    Ok(result)
-=======
     let mut local_timeline_info = Vec::with_capacity(repo_timelines.len());
     for (timeline_id, repository_timeline) in repo_timelines {
         local_timeline_info.push((
@@ -418,7 +321,6 @@
         ))
     }
     Ok(local_timeline_info)
->>>>>>> 07a95537
 }
 
 pub(crate) fn create_timeline(
@@ -438,7 +340,7 @@
 
     let mut start_lsn = ancestor_start_lsn.unwrap_or(Lsn(0));
 
-    match ancestor_timeline_id {
+    let new_timeline_info = match ancestor_timeline_id {
         Some(ancestor_timeline_id) => {
             let ancestor_timeline = repo
                 .get_timeline_load(ancestor_timeline_id)
@@ -471,17 +373,6 @@
                 );
             }
             repo.branch_timeline(ancestor_timeline_id, new_timeline_id, start_lsn)?;
-<<<<<<< HEAD
-        }
-        None => {
-            bootstrap_timeline(conf, tenant_id, new_timeline_id, repo.as_ref())?;
-        }
-    }
-
-    let new_timeline_info = TimelineInfo::from_ids(tenant_id, new_timeline_id, false)?;
-
-    Ok(Some(new_timeline_info))
-=======
             // load the timeline into memory
             let loaded_timeline =
                 tenant_mgr::get_timeline_for_tenant_load(tenant_id, new_timeline_id)?;
@@ -503,5 +394,4 @@
         local: Some(new_timeline_info),
         remote: None,
     }))
->>>>>>> 07a95537
 }