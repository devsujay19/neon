//
// Restore chunks from local Zenith repository
//
// This runs once at Page Server startup. It loads all the "snapshots" and all
// WAL from all timelines from the local zenith repository into the in-memory page
// cache.
//
// This also initializes the "last valid LSN" in the page cache to the last LSN
// seen in the WAL, so that when the WAL receiver is started, it starts
// streaming from that LSN.
//

use log::*;
use regex::Regex;
use std::fmt;

use std::cmp::max;
use std::error::Error;
use std::fs;
use std::fs::File;
use std::io::Read;
use std::io::Seek;
use std::io::SeekFrom;
use std::path::{Path, PathBuf};

use anyhow::Result;
use bytes::Bytes;

use crate::page_cache;
use crate::page_cache::RelTag;
use crate::page_cache::BufferTag;
use crate::page_cache::PageCache;
use crate::waldecoder::{decode_wal_record, WalStreamDecoder};
use crate::PageServerConf;
use crate::ZTimelineId;

// From pg_tablespace_d.h
//
// FIXME: we'll probably need these elsewhere too, move to some common location
const DEFAULTTABLESPACE_OID: u32 = 1663;
const GLOBALTABLESPACE_OID: u32 = 1664;

//
// Load it all into the page cache.
//
pub fn restore_timeline(
    conf: &PageServerConf,
    pcache: &PageCache,
    timeline: ZTimelineId,
) -> Result<()> {
    let timelinepath = PathBuf::from("timelines").join(timeline.to_string());

    if !timelinepath.exists() {
        anyhow::bail!("timeline {} does not exist in the page server's repository");
    }

    // Scan .zenith/timelines/<timeline>/snapshots
    let snapshotspath = PathBuf::from("timelines")
        .join(timeline.to_string())
        .join("snapshots");

    let mut last_snapshot_lsn: u64 = 0;

    for direntry in fs::read_dir(&snapshotspath).unwrap() {
        let direntry = direntry?;
        let filename = direntry.file_name().to_str().unwrap().to_owned();

        let lsn = u64::from_str_radix(&filename, 16)?;
        last_snapshot_lsn = max(lsn, last_snapshot_lsn);

        restore_snapshot(conf, pcache, timeline, &filename)?;
        info!("restored snapshot at {}", filename);
    }

    if last_snapshot_lsn == 0 {
        error!(
            "could not find valid snapshot in {}",
            snapshotspath.display()
        );
        // TODO return error?
    }
    pcache.init_valid_lsn(last_snapshot_lsn);

    restore_wal(conf, pcache, timeline, last_snapshot_lsn)?;

    Ok(())
}

pub fn find_latest_snapshot(_conf: &PageServerConf, timeline: ZTimelineId) -> Result<u64> {
    let snapshotspath = format!("timelines/{}/snapshots", timeline);

    let mut last_snapshot_lsn = 0;
    for direntry in fs::read_dir(&snapshotspath).unwrap() {
        let filename = direntry.unwrap().file_name().to_str().unwrap().to_owned();

        let lsn = u64::from_str_radix(&filename, 16)?;
        last_snapshot_lsn = max(lsn, last_snapshot_lsn);
    }

    if last_snapshot_lsn == 0 {
        error!("could not find valid snapshot in {}", &snapshotspath);
        // TODO return error?
    }
    Ok(last_snapshot_lsn)
}

fn restore_snapshot(
    conf: &PageServerConf,
    pcache: &PageCache,
    timeline: ZTimelineId,
    snapshot: &str,
) -> Result<()> {
    let snapshotpath = PathBuf::from("timelines")
        .join(timeline.to_string())
        .join("snapshots")
        .join(snapshot);

    // Scan 'global'
    for direntry in fs::read_dir(snapshotpath.join("global"))? {
        let direntry = direntry?;
        match direntry.file_name().to_str() {
            None => continue,

            // These special files appear in the snapshot, but are not needed by the page server
            Some("pg_control") => continue,
            Some("pg_filenode.map") => continue,

            // Load any relation files into the page server
            _ => restore_relfile(
                conf,
                pcache,
                timeline,
                snapshot,
                GLOBALTABLESPACE_OID,
                0,
                &direntry.path(),
            )?,
        }
    }

    // Scan 'base'. It contains database dirs, the database OID is the filename.
    // E.g. 'base/12345', where 12345 is the database OID.
    for direntry in fs::read_dir(snapshotpath.join("base"))? {
        let direntry = direntry?;

        let dboid = u32::from_str_radix(direntry.file_name().to_str().unwrap(), 10)?;

        for direntry in fs::read_dir(direntry.path())? {
            let direntry = direntry?;
            match direntry.file_name().to_str() {
                None => continue,

                // These special files appear in the snapshot, but are not needed by the page server
                Some("PG_VERSION") => continue,
                Some("pg_filenode.map") => continue,

                // Load any relation files into the page server
                _ => restore_relfile(
                    conf,
                    pcache,
                    timeline,
                    snapshot,
                    DEFAULTTABLESPACE_OID,
                    dboid,
                    &direntry.path(),
                )?,
            }
        }
    }

    // TODO: Scan pg_tblspc

    Ok(())
}

fn restore_relfile(
    _conf: &PageServerConf,
    pcache: &PageCache,
    _timeline: ZTimelineId,
    snapshot: &str,
    spcoid: u32,
    dboid: u32,
    path: &Path,
) -> Result<()> {
    let lsn = u64::from_str_radix(snapshot, 16)?;

    // Does it look like a relation file?

    let p = parse_relfilename(path.file_name().unwrap().to_str().unwrap());
    if let Err(e) = p {
        warn!("unrecognized file in snapshot: {:?} ({})", path, e);
        return Err(e.into());
    }
    let (relnode, forknum, segno) = p.unwrap();

    let mut file = File::open(path)?;
    let mut buf: [u8; 8192] = [0u8; 8192];

    // FIXME: use constants (BLCKSZ)
    let mut blknum: u32 = segno * (1024 * 1024 * 1024 / 8192);
    loop {
        let r = file.read_exact(&mut buf);
        match r {
            Ok(_) => {
<<<<<<< HEAD
                let tag = BufferTag {
                    rel: RelTag {
						spcnode: spcoid,
						dbnode: dboid,
						relnode: relnode,
						forknum: forknum as u8,
					},
                    blknum: blknum,
=======
                let tag = page_cache::BufferTag {
                    spcnode: spcoid,
                    dbnode: dboid,
                    relnode,
                    forknum: forknum as u8,
                    blknum,
>>>>>>> a4fd1e1a
                };
                pcache.put_page_image(tag, lsn, Bytes::copy_from_slice(&buf));
                /*
                if oldest_lsn == 0 || p.lsn < oldest_lsn {
                    oldest_lsn = p.lsn;
                }
                 */
            }

            // TODO: UnexpectedEof is expected
            Err(e) => match e.kind() {
                std::io::ErrorKind::UnexpectedEof => {
                    // reached EOF. That's expected.
                    // FIXME: maybe check that we read the full length of the file?
                    break;
                }
                _ => {
                    error!("error reading file: {:?} ({})", path, e);
                    break;
                }
            },
        };
        blknum += 1;
    }

<<<<<<< HEAD
=======
    let tag = page_cache::RelTag {
        spcnode: spcoid,
        dbnode: dboid,
        relnode,
        forknum: forknum as u8,
    };
    pcache.relsize_inc(&tag, blknum);

>>>>>>> a4fd1e1a
    Ok(())
}

// Scan WAL on a timeline, starting from gien LSN, and load all the records
// into the page cache.
fn restore_wal(
    _conf: &PageServerConf,
    pcache: &PageCache,
    timeline: ZTimelineId,
    startpoint: u64,
) -> Result<()> {
    let walpath = format!("timelines/{}/wal", timeline);

    let mut waldecoder = WalStreamDecoder::new(startpoint);

    let mut segno = XLByteToSeg(startpoint, 16 * 1024 * 1024);
    let mut offset = XLogSegmentOffset(startpoint, 16 * 1024 * 1024);
    let mut last_lsn = 0;
    loop {
        // FIXME: assume postgresql tli 1 for now
        let filename = XLogFileName(1, segno, 16 * 1024 * 1024);
        let mut path = walpath.clone() + "/" + &filename;

        // It could be as .partial
        if !PathBuf::from(&path).exists() {
            path += ".partial";
        }

        // Slurp the WAL file
        let open_result = File::open(&path);
        if let Err(e) = open_result {
            if e.kind() == std::io::ErrorKind::NotFound {
                break;
            }
            return Err(e)?;
        }
        let mut file = open_result.unwrap();

        if offset > 0 {
            file.seek(SeekFrom::Start(offset as u64))?;
        }

        let mut buf = Vec::new();
        let nread = file.read_to_end(&mut buf)?;
        if nread != 16 * 1024 * 1024 - offset as usize {
            // Maybe allow this for .partial files?
            error!("read only {} bytes from WAL file", nread);
        }
        waldecoder.feed_bytes(&buf);

        let mut nrecords = 0;
        loop {
            let rec = waldecoder.poll_decode();
            if rec.is_err() {
                // Assume that an error means we've reached the end of
                // a partial WAL record. So that's ok.
                break;
            }
            if let Some((lsn, recdata)) = rec.unwrap() {
                let decoded = decode_wal_record(recdata.clone());
                // Put the WAL record to the page cache. We make a separate copy of
                // it for every block it modifies. (The actual WAL record is kept in
                // a Bytes, which uses a reference counter for the underlying buffer,
                // so having multiple copies of it doesn't cost that much)
                for blk in decoded.blocks.iter() {
                    let tag = BufferTag {
                        rel: RelTag {
							spcnode: blk.rnode_spcnode,
							dbnode: blk.rnode_dbnode,
							relnode: blk.rnode_relnode,
							forknum: blk.forknum as u8,
						},
                        blknum: blk.blkno,
                    };

                    let rec = page_cache::WALRecord {
                        lsn,
                        will_init: blk.will_init || blk.apply_image,
						truncate: false,
                        rec: recdata.clone(),
                        main_data_offset: decoded.main_data_offset as u32,
                    };

                    pcache.put_wal_record(tag, rec);
                }
                // Now that this record has been handled, let the page cache know that
                // it is up-to-date to this LSN
                pcache.advance_last_valid_lsn(lsn, false);
                last_lsn = lsn;
            } else {
                break;
            }
            nrecords += 1;
        }

        info!("restored {} records from WAL file {}", nrecords, filename);

        segno += 1;
        offset = 0;
    }
    info!(
        "reached end of WAL at {:X}/{:X}",
        last_lsn >> 32,
        last_lsn & 0xffffffff
    );

    Ok(())
}

// FIXME: copied from xlog_utils.rs
pub const XLOG_FNAME_LEN: usize = 24;
pub type XLogRecPtr = u64;
pub type XLogSegNo = u64;
pub type TimeLineID = u32;

#[allow(non_snake_case)]
pub fn XLogSegmentOffset(xlogptr: XLogRecPtr, wal_segsz_bytes: usize) -> u32 {
    return (xlogptr as u32) & (wal_segsz_bytes as u32 - 1);
}

#[allow(non_snake_case)]
pub fn XLByteToSeg(xlogptr: XLogRecPtr, wal_segsz_bytes: usize) -> XLogSegNo {
    return xlogptr / wal_segsz_bytes as u64;
}

#[allow(non_snake_case)]
pub fn XLogFileName(tli: TimeLineID, logSegNo: XLogSegNo, wal_segsz_bytes: usize) -> String {
    return format!(
        "{:>08X}{:>08X}{:>08X}",
        tli,
        logSegNo / XLogSegmentsPerXLogId(wal_segsz_bytes),
        logSegNo % XLogSegmentsPerXLogId(wal_segsz_bytes)
    );
}

#[allow(non_snake_case)]
pub fn XLogSegmentsPerXLogId(wal_segsz_bytes: usize) -> XLogSegNo {
    return (0x100000000u64 / wal_segsz_bytes as u64) as XLogSegNo;
}

#[allow(non_snake_case)]
pub fn XLogFromFileName(fname: &str, wal_seg_size: usize) -> (XLogSegNo, TimeLineID) {
    let tli = u32::from_str_radix(&fname[0..8], 16).unwrap();
    let log = u32::from_str_radix(&fname[8..16], 16).unwrap() as XLogSegNo;
    let seg = u32::from_str_radix(&fname[16..24], 16).unwrap() as XLogSegNo;
    return (log * XLogSegmentsPerXLogId(wal_seg_size) + seg, tli);
}

#[allow(non_snake_case)]
pub fn IsXLogFileName(fname: &str) -> bool {
    return fname.len() == XLOG_FNAME_LEN && fname.chars().all(|c| c.is_ascii_hexdigit());
}

#[allow(non_snake_case)]
pub fn IsPartialXLogFileName(fname: &str) -> bool {
    if let Some(basefname) = fname.strip_suffix(".partial") {
        IsXLogFileName(basefname)
    } else {
        false
    }
}

#[derive(Debug, Clone)]
struct FilePathError {
    msg: String,
}

impl Error for FilePathError {
    fn description(&self) -> &str {
        &self.msg
    }
}
impl FilePathError {
    fn new(msg: &str) -> FilePathError {
        FilePathError {
            msg: msg.to_string(),
        }
    }
}

impl From<core::num::ParseIntError> for FilePathError {
    fn from(e: core::num::ParseIntError) -> Self {
        return FilePathError {
            msg: format!("invalid filename: {}", e),
        };
    }
}

impl fmt::Display for FilePathError {
    fn fmt(&self, f: &mut fmt::Formatter) -> fmt::Result {
        write!(f, "invalid filename")
    }
}

fn forkname_to_forknum(forkname: Option<&str>) -> Result<u32, FilePathError> {
    match forkname {
        // "main" is not in filenames, it's implicit if the fork name is not present
        None => Ok(0),
        Some("fsm") => Ok(1),
        Some("vm") => Ok(2),
        Some("init") => Ok(3),
        Some(_) => Err(FilePathError::new("invalid forkname")),
    }
}

#[derive(Debug)]
struct ParsedBaseImageFileName {
    pub spcnode: u32,
    pub dbnode: u32,
    pub relnode: u32,
    pub forknum: u32,
    pub segno: u32,

    pub lsn: u64,
}

// formats:
// <oid>
// <oid>_<fork name>
// <oid>.<segment number>
// <oid>_<fork name>.<segment number>

fn parse_relfilename(fname: &str) -> Result<(u32, u32, u32), FilePathError> {
    let re = Regex::new(r"^(?P<relnode>\d+)(_(?P<forkname>[a-z]+))?(\.(?P<segno>\d+))?$").unwrap();

    let caps = re
        .captures(fname)
        .ok_or_else(|| FilePathError::new("invalid relation data file name"))?;

    let relnode_str = caps.name("relnode").unwrap().as_str();
    let relnode = u32::from_str_radix(relnode_str, 10)?;

    let forkname_match = caps.name("forkname");
    let forkname = if forkname_match.is_none() {
        None
    } else {
        Some(forkname_match.unwrap().as_str())
    };
    let forknum = forkname_to_forknum(forkname)?;

    let segno_match = caps.name("segno");
    let segno = if segno_match.is_none() {
        0
    } else {
        u32::from_str_radix(segno_match.unwrap().as_str(), 10)?
    };

    Ok((relnode, forknum, segno))
}<|MERGE_RESOLUTION|>--- conflicted
+++ resolved
@@ -27,9 +27,9 @@
 use bytes::Bytes;
 
 use crate::page_cache;
-use crate::page_cache::RelTag;
 use crate::page_cache::BufferTag;
 use crate::page_cache::PageCache;
+use crate::page_cache::RelTag;
 use crate::waldecoder::{decode_wal_record, WalStreamDecoder};
 use crate::PageServerConf;
 use crate::ZTimelineId;
@@ -202,23 +202,14 @@
         let r = file.read_exact(&mut buf);
         match r {
             Ok(_) => {
-<<<<<<< HEAD
                 let tag = BufferTag {
                     rel: RelTag {
-						spcnode: spcoid,
-						dbnode: dboid,
-						relnode: relnode,
-						forknum: forknum as u8,
-					},
-                    blknum: blknum,
-=======
-                let tag = page_cache::BufferTag {
-                    spcnode: spcoid,
-                    dbnode: dboid,
-                    relnode,
-                    forknum: forknum as u8,
+                        spcnode: spcoid,
+                        dbnode: dboid,
+                        relnode: relnode,
+                        forknum: forknum as u8,
+                    },
                     blknum,
->>>>>>> a4fd1e1a
                 };
                 pcache.put_page_image(tag, lsn, Bytes::copy_from_slice(&buf));
                 /*
@@ -244,17 +235,6 @@
         blknum += 1;
     }
 
-<<<<<<< HEAD
-=======
-    let tag = page_cache::RelTag {
-        spcnode: spcoid,
-        dbnode: dboid,
-        relnode,
-        forknum: forknum as u8,
-    };
-    pcache.relsize_inc(&tag, blknum);
-
->>>>>>> a4fd1e1a
     Ok(())
 }
 
@@ -322,18 +302,18 @@
                 for blk in decoded.blocks.iter() {
                     let tag = BufferTag {
                         rel: RelTag {
-							spcnode: blk.rnode_spcnode,
-							dbnode: blk.rnode_dbnode,
-							relnode: blk.rnode_relnode,
-							forknum: blk.forknum as u8,
-						},
+                            spcnode: blk.rnode_spcnode,
+                            dbnode: blk.rnode_dbnode,
+                            relnode: blk.rnode_relnode,
+                            forknum: blk.forknum as u8,
+                        },
                         blknum: blk.blkno,
                     };
 
                     let rec = page_cache::WALRecord {
                         lsn,
                         will_init: blk.will_init || blk.apply_image,
-						truncate: false,
+                        truncate: false,
                         rec: recdata.clone(),
                         main_data_offset: decoded.main_data_offset as u32,
                     };
