name: Build and Test

on:
  push:
    branches:
      - main
      - release
      - ci-run/pr-*
  pull_request:

defaults:
  run:
    shell: bash -euxo pipefail {0}

concurrency:
  # Allow only one workflow per any non-`main` branch.
  group: ${{ github.workflow }}-${{ github.ref_name }}-${{ github.ref_name == 'main' && github.sha || 'anysha' }}
  cancel-in-progress: true

env:
  RUST_BACKTRACE: 1
  COPT: '-Werror'
  AWS_ACCESS_KEY_ID: ${{ secrets.AWS_ACCESS_KEY_DEV }}
  AWS_SECRET_ACCESS_KEY: ${{ secrets.AWS_SECRET_KEY_DEV }}

jobs:
  tag:
    runs-on: [ self-hosted, gen3, small ]
    container: 369495373322.dkr.ecr.eu-central-1.amazonaws.com/base:pinned
    outputs:
      build-tag: ${{steps.build-tag.outputs.tag}}

    steps:
      - name: Checkout
        uses: actions/checkout@v3
        with:
          fetch-depth: 0

      - name: Get build tag
        run: |
          echo run:$GITHUB_RUN_ID
          echo ref:$GITHUB_REF_NAME
          echo rev:$(git rev-list --count HEAD)
          if [[ "$GITHUB_REF_NAME" == "main" ]]; then
            echo "tag=$(git rev-list --count HEAD)" >> $GITHUB_OUTPUT
          elif [[ "$GITHUB_REF_NAME" == "release" ]]; then
            echo "tag=release-$(git rev-list --count HEAD)" >> $GITHUB_OUTPUT
          else
            echo "GITHUB_REF_NAME (value '$GITHUB_REF_NAME') is not set to either 'main' or 'release'"
            echo "tag=$GITHUB_RUN_ID" >> $GITHUB_OUTPUT
          fi
        shell: bash
        id: build-tag

  check-codestyle-python:
    runs-on: [ self-hosted, gen3, small ]
    container:
      image: 369495373322.dkr.ecr.eu-central-1.amazonaws.com/rust:pinned
      options: --init

    steps:
      - name: Checkout
        uses: actions/checkout@v3
        with:
          submodules: false
          fetch-depth: 1

      - name: Cache poetry deps
        id: cache_poetry
        uses: actions/cache@v3
        with:
          path: ~/.cache/pypoetry/virtualenvs
          key: v1-codestyle-python-deps-${{ hashFiles('poetry.lock') }}

      - name: Install Python deps
        run: ./scripts/pysync

      - name: Run ruff to ensure code format
        run: poetry run ruff .

      - name: Run black to ensure code format
        run: poetry run black --diff --check .

      - name: Run mypy to check types
        run: poetry run mypy .

  check-codestyle-rust:
    runs-on: [ self-hosted, gen3, large ]
    container:
      image: 369495373322.dkr.ecr.eu-central-1.amazonaws.com/rust:pinned
      options: --init

    steps:
      - name: Checkout
        uses: actions/checkout@v3
        with:
          submodules: true
          fetch-depth: 1

#      Disabled for now
#      - name: Restore cargo deps cache
#        id: cache_cargo
#        uses: actions/cache@v3
#        with:
#          path: |
#            !~/.cargo/registry/src
#            ~/.cargo/git/
#            target/
#          key: v1-${{ runner.os }}-cargo-clippy-${{ hashFiles('rust-toolchain.toml') }}-${{ hashFiles('Cargo.lock') }}

      # Some of our rust modules use FFI and need those to be checked
      - name: Get postgres headers
        run: make postgres-headers -j$(nproc)

      # cargo hack runs the given cargo subcommand (clippy in this case) for all feature combinations.
      # This will catch compiler & clippy warnings in all feature combinations.
      # TODO: use cargo hack for build and test as well, but, that's quite expensive.
      # NB: keep clippy args in sync with ./run_clippy.sh
      - run: |
          CLIPPY_COMMON_ARGS="$( source .neon_clippy_args; echo "$CLIPPY_COMMON_ARGS")"
          if [ "$CLIPPY_COMMON_ARGS" = "" ]; then
            echo "No clippy args found in .neon_clippy_args"
            exit 1
          fi
          echo "CLIPPY_COMMON_ARGS=${CLIPPY_COMMON_ARGS}" >> $GITHUB_ENV
      - name: Run cargo clippy (debug)
        run: cargo hack --feature-powerset clippy $CLIPPY_COMMON_ARGS
      - name: Run cargo clippy (release)
        run: cargo hack --feature-powerset clippy --release $CLIPPY_COMMON_ARGS

      - name: Check documentation generation
        run: cargo doc --workspace --no-deps --document-private-items
        env:
            RUSTDOCFLAGS: "-Dwarnings -Arustdoc::private_intra_doc_links"

      # Use `${{ !cancelled() }}` to run quck tests after the longer clippy run
      - name: Check formatting
        if: ${{ !cancelled() }}
        run: cargo fmt --all -- --check

      # https://github.com/facebookincubator/cargo-guppy/tree/bec4e0eb29dcd1faac70b1b5360267fc02bf830e/tools/cargo-hakari#2-keep-the-workspace-hack-up-to-date-in-ci
      - name: Check rust dependencies
        if: ${{ !cancelled() }}
        run: |
          cargo hakari generate --diff  # workspace-hack Cargo.toml is up-to-date
          cargo hakari manage-deps --dry-run  # all workspace crates depend on workspace-hack

      # https://github.com/EmbarkStudios/cargo-deny
      - name: Check rust licenses/bans/advisories/sources
        if: ${{ !cancelled() }}
        run: cargo deny check

  build-neon:
    runs-on: [ self-hosted, gen3, large ]
    container:
      image: 369495373322.dkr.ecr.eu-central-1.amazonaws.com/rust:pinned
      options: --init
    strategy:
      fail-fast: false
      matrix:
        build_type: [ debug, release ]
    env:
      BUILD_TYPE: ${{ matrix.build_type }}
      GIT_VERSION: ${{ github.event.pull_request.head.sha || github.sha }}

    steps:
      - name: Fix git ownership
        run: |
          # Workaround for `fatal: detected dubious ownership in repository at ...`
          #
          # Use both ${{ github.workspace }} and ${GITHUB_WORKSPACE} because they're different on host and in containers
          #   Ref https://github.com/actions/checkout/issues/785
          #
          git config --global --add safe.directory ${{ github.workspace }}
          git config --global --add safe.directory ${GITHUB_WORKSPACE}

      - name: Checkout
        uses: actions/checkout@v3
        with:
          submodules: true
          fetch-depth: 1

      - name: Check Postgres submodules revision
        shell: bash -euo pipefail {0}
        run: |
          # This is a temporary solution to ensure that the Postgres submodules revision is correct (i.e. the updated intentionally).
          # Eventually it will be replaced by a regression test https://github.com/neondatabase/neon/pull/4603

          FAILED=false
          for postgres in postgres-v14 postgres-v15; do
            expected=$(cat vendor/revisions.json | jq --raw-output '."'"${postgres}"'"')
            actual=$(git rev-parse "HEAD:vendor/${postgres}")
            if [ "${expected}" != "${actual}" ]; then
              echo >&2 "Expected ${postgres} rev to be at '${expected}', but it is at '${actual}'"
              FAILED=true
            fi
          done

          if [ "${FAILED}" = "true" ]; then
            echo >&2 "Please update vendors/revisions.json if these changes are intentional"
            exit 1
          fi

      - name: Set pg 14 revision for caching
        id: pg_v14_rev
        run: echo pg_rev=$(git rev-parse HEAD:vendor/postgres-v14) >> $GITHUB_OUTPUT

      - name: Set pg 15 revision for caching
        id: pg_v15_rev
        run: echo pg_rev=$(git rev-parse HEAD:vendor/postgres-v15) >> $GITHUB_OUTPUT

      # Set some environment variables used by all the steps.
      #
      # CARGO_FLAGS is extra options to pass to "cargo build", "cargo test" etc.
      #   It also includes --features, if any
      #
      # CARGO_FEATURES is passed to "cargo metadata". It is separate from CARGO_FLAGS,
      #   because "cargo metadata" doesn't accept --release or --debug options
      #
      # We run tests with addtional features, that are turned off by default (e.g. in release builds), see
      # corresponding Cargo.toml files for their descriptions.
      - name: Set env variables
        run: |
          CARGO_FEATURES="--features testing"
          if [[ $BUILD_TYPE == "debug" ]]; then
            cov_prefix="scripts/coverage --profraw-prefix=$GITHUB_JOB --dir=/tmp/coverage run"
            CARGO_FLAGS="--locked"
          elif [[ $BUILD_TYPE == "release" ]]; then
            cov_prefix=""
            CARGO_FLAGS="--locked --release"
          fi
          echo "cov_prefix=${cov_prefix}" >> $GITHUB_ENV
          echo "CARGO_FEATURES=${CARGO_FEATURES}" >> $GITHUB_ENV
          echo "CARGO_FLAGS=${CARGO_FLAGS}" >> $GITHUB_ENV
          echo "CARGO_HOME=${GITHUB_WORKSPACE}/.cargo" >> $GITHUB_ENV

      # Disabled for now
      # Don't include the ~/.cargo/registry/src directory. It contains just
      # uncompressed versions of the crates in ~/.cargo/registry/cache
      # directory, and it's faster to let 'cargo' to rebuild it from the
      # compressed crates.
#      - name: Cache cargo deps
#        id: cache_cargo
#        uses: actions/cache@v3
#        with:
#          path: |
#            ~/.cargo/registry/
#            !~/.cargo/registry/src
#            ~/.cargo/git/
#            target/
#          # Fall back to older versions of the key, if no cache for current Cargo.lock was found
#          key: |
#            v1-${{ runner.os }}-${{ matrix.build_type }}-cargo-${{ hashFiles('rust-toolchain.toml') }}-${{ hashFiles('Cargo.lock') }}
#            v1-${{ runner.os }}-${{ matrix.build_type }}-cargo-${{ hashFiles('rust-toolchain.toml') }}-

      - name: Cache postgres v14 build
        id: cache_pg_14
        uses: actions/cache@v3
        with:
          path: pg_install/v14
          key: v1-${{ runner.os }}-${{ matrix.build_type }}-pg-${{ steps.pg_v14_rev.outputs.pg_rev }}-${{ hashFiles('Makefile') }}

      - name: Cache postgres v15 build
        id: cache_pg_15
        uses: actions/cache@v3
        with:
          path: pg_install/v15
          key: v1-${{ runner.os }}-${{ matrix.build_type }}-pg-${{ steps.pg_v15_rev.outputs.pg_rev }}-${{ hashFiles('Makefile') }}

      - name: Build postgres v14
        if: steps.cache_pg_14.outputs.cache-hit != 'true'
        run: mold -run make postgres-v14 -j$(nproc)

      - name: Build postgres v15
        if: steps.cache_pg_15.outputs.cache-hit != 'true'
        run: mold -run make postgres-v15 -j$(nproc)

      - name: Build neon extensions
        run: mold -run make neon-pg-ext -j$(nproc)

      - name: Run cargo build
        run: |
          ${cov_prefix} mold -run cargo build $CARGO_FLAGS $CARGO_FEATURES --bins --tests

      - name: Run cargo test
        run: |
          ${cov_prefix} cargo test $CARGO_FLAGS $CARGO_FEATURES

          # Run separate tests for real S3
          export ENABLE_REAL_S3_REMOTE_STORAGE=nonempty
          export REMOTE_STORAGE_S3_BUCKET=neon-github-public-dev
          export REMOTE_STORAGE_S3_REGION=eu-central-1
          # Avoid `$CARGO_FEATURES` since there's no `testing` feature in the e2e tests now
          ${cov_prefix} cargo test $CARGO_FLAGS --package remote_storage --test test_real_s3

      - name: Install rust binaries
        run: |
          # Install target binaries
          mkdir -p /tmp/neon/bin/
          binaries=$(
            ${cov_prefix} cargo metadata $CARGO_FEATURES --format-version=1 --no-deps |
            jq -r '.packages[].targets[] | select(.kind | index("bin")) | .name'
          )
          for bin in $binaries; do
            SRC=target/$BUILD_TYPE/$bin
            DST=/tmp/neon/bin/$bin
            cp "$SRC" "$DST"
          done

          # Install test executables and write list of all binaries (for code coverage)
          if [[ $BUILD_TYPE == "debug" ]]; then
            # Keep bloated coverage data files away from the rest of the artifact
            mkdir -p /tmp/coverage/

            mkdir -p /tmp/neon/test_bin/

            test_exe_paths=$(
              ${cov_prefix} cargo test $CARGO_FLAGS $CARGO_FEATURES --message-format=json --no-run |
              jq -r '.executable | select(. != null)'
            )
            for bin in $test_exe_paths; do
              SRC=$bin
              DST=/tmp/neon/test_bin/$(basename $bin)

              # We don't need debug symbols for code coverage, so strip them out to make
              # the artifact smaller.
              strip "$SRC" -o "$DST"
              echo "$DST" >> /tmp/coverage/binaries.list
            done

            for bin in $binaries; do
              echo "/tmp/neon/bin/$bin" >> /tmp/coverage/binaries.list
            done
          fi

      - name: Install postgres binaries
        run: cp -a pg_install /tmp/neon/pg_install

      - name: Upload Neon artifact
        uses: ./.github/actions/upload
        with:
          name: neon-${{ runner.os }}-${{ matrix.build_type }}-artifact
          path: /tmp/neon

      # XXX: keep this after the binaries.list is formed, so the coverage can properly work later
      - name: Merge and upload coverage data
        if: matrix.build_type == 'debug'
        uses: ./.github/actions/save-coverage-data

  regress-tests:
    runs-on: [ self-hosted, gen3, large ]
    container:
      image: 369495373322.dkr.ecr.eu-central-1.amazonaws.com/rust:pinned
      # Default shared memory is 64mb
      options: --init --shm-size=512mb
    needs: [ build-neon ]
    strategy:
      fail-fast: false
      matrix:
        build_type: [ debug, release ]
        pg_version: [ v14, v15 ]
    steps:
      - name: Checkout
        uses: actions/checkout@v3
        with:
          submodules: true
          fetch-depth: 1

      - name: Pytest regression tests
        uses: ./.github/actions/run-python-test-set
        with:
          build_type: ${{ matrix.build_type }}
          test_selection: regress
          needs_postgres_source: true
          run_with_real_s3: true
          real_s3_bucket: neon-github-ci-tests
          real_s3_region: eu-central-1
          rerun_flaky: true
          pg_version: ${{ matrix.pg_version }}
        env:
          TEST_RESULT_CONNSTR: ${{ secrets.REGRESS_TEST_RESULT_CONNSTR }}
          CHECK_ONDISK_DATA_COMPATIBILITY: nonempty

      - name: Merge and upload coverage data
        if: matrix.build_type == 'debug' && matrix.pg_version == 'v14'
        uses: ./.github/actions/save-coverage-data

  benchmarks:
    runs-on: [ self-hosted, gen3, small ]
    container:
      image: 369495373322.dkr.ecr.eu-central-1.amazonaws.com/rust:pinned
      # Default shared memory is 64mb
      options: --init --shm-size=512mb
    needs: [ build-neon ]
    if: github.ref_name == 'main' || contains(github.event.pull_request.labels.*.name, 'run-benchmarks')
    strategy:
      fail-fast: false
      matrix:
        pytest_split_group: [ 1, 2, 3, 4 ]
        build_type: [ release ]
    steps:
      - name: Checkout
        uses: actions/checkout@v3

      - name: Pytest benchmarks
        uses: ./.github/actions/run-python-test-set
        with:
          build_type: ${{ matrix.build_type }}
          test_selection: performance
          run_in_parallel: false
          save_perf_report: ${{ github.ref_name == 'main' }}
          extra_params: --splits ${{ strategy.job-total }} --group ${{ matrix.pytest_split_group }}
        env:
          VIP_VAP_ACCESS_TOKEN: "${{ secrets.VIP_VAP_ACCESS_TOKEN }}"
          PERF_TEST_RESULT_CONNSTR: "${{ secrets.PERF_TEST_RESULT_CONNSTR }}"
          TEST_RESULT_CONNSTR: "${{ secrets.REGRESS_TEST_RESULT_CONNSTR }}"
      # XXX: no coverage data handling here, since benchmarks are run on release builds,
      # while coverage is currently collected for the debug ones

  create-test-report:
    runs-on: [ self-hosted, gen3, small ]
    container:
      image: 369495373322.dkr.ecr.eu-central-1.amazonaws.com/rust:pinned
      options: --init
    needs: [ regress-tests, benchmarks ]
    if: ${{ !cancelled() }}

    steps:
      - uses: actions/checkout@v3

      - name: Create Allure report
        if: ${{ !cancelled() }}
        id: create-allure-report
        uses: ./.github/actions/allure-report-generate

      - uses: actions/github-script@v6
        if: ${{ !cancelled() }}
        with:
          # Retry script for 5XX server errors: https://github.com/actions/github-script#retries
          retries: 5
          script: |
            const report = {
              reportUrl:     "${{ steps.create-allure-report.outputs.report-url }}",
              reportJsonUrl: "${{ steps.create-allure-report.outputs.report-json-url }}",
            }

            const script = require("./scripts/comment-test-report.js")
            await script({
              github,
              context,
              fetch,
              report,
            })

      - name: Store Allure test stat in the DB
        if: ${{ !cancelled() && steps.create-allure-report.outputs.report-json-url }}
        env:
          COMMIT_SHA: ${{ github.event.pull_request.head.sha || github.sha }}
          REPORT_JSON_URL: ${{ steps.create-allure-report.outputs.report-json-url }}
          TEST_RESULT_CONNSTR: ${{ secrets.REGRESS_TEST_RESULT_CONNSTR }}
        run: |
          ./scripts/pysync

          curl --fail --output suites.json "${REPORT_JSON_URL}"
          export BUILD_TYPE=unified
          export DATABASE_URL="$TEST_RESULT_CONNSTR"

          poetry run python3 scripts/ingest_regress_test_result.py \
            --revision ${COMMIT_SHA} \
            --reference ${GITHUB_REF} \
            --build-type ${BUILD_TYPE} \
            --ingest suites.json

      - name: Store Allure test stat in the DB (new)
        if: ${{ !cancelled() && steps.create-allure-report.outputs.report-json-url }}
        env:
          COMMIT_SHA: ${{ github.event.pull_request.head.sha || github.sha }}
          REPORT_JSON_URL: ${{ steps.create-allure-report.outputs.report-json-url }}
          TEST_RESULT_CONNSTR: ${{ secrets.REGRESS_TEST_RESULT_CONNSTR_NEW }}
          BASE_S3_URL: ${{ steps.create-allure-report.outputs.base-s3-url }}
        run: |
          aws s3 cp --only-show-errors --recursive ${BASE_S3_URL}/data/test-cases ./test-cases

          ./scripts/pysync

          export DATABASE_URL="$TEST_RESULT_CONNSTR"
          poetry run python3 scripts/ingest_regress_test_result-new-format.py \
            --reference ${GITHUB_REF} \
            --revision ${COMMIT_SHA} \
            --run-id ${GITHUB_RUN_ID} \
            --run-attempt ${GITHUB_RUN_ATTEMPT} \
            --test-cases-dir ./test-cases

  coverage-report:
    runs-on: [ self-hosted, gen3, small ]
    container:
      image: 369495373322.dkr.ecr.eu-central-1.amazonaws.com/rust:pinned
      options: --init
    needs: [ regress-tests ]
    strategy:
      fail-fast: false
      matrix:
        build_type: [ debug ]
    steps:
      - name: Checkout
        uses: actions/checkout@v3
        with:
          submodules: true
          fetch-depth: 1

#      Disabled for now
#      - name: Restore cargo deps cache
#        id: cache_cargo
#        uses: actions/cache@v3
#        with:
#          path: |
#            ~/.cargo/registry/
#            !~/.cargo/registry/src
#            ~/.cargo/git/
#            target/
#          key: v1-${{ runner.os }}-${{ matrix.build_type }}-cargo-${{ hashFiles('rust-toolchain.toml') }}-${{ hashFiles('Cargo.lock') }}

      - name: Get Neon artifact
        uses: ./.github/actions/download
        with:
          name: neon-${{ runner.os }}-${{ matrix.build_type }}-artifact
          path: /tmp/neon

      - name: Get coverage artifact
        uses: ./.github/actions/download
        with:
          name: coverage-data-artifact
          path: /tmp/coverage

      - name: Merge coverage data
        run: scripts/coverage "--profraw-prefix=$GITHUB_JOB" --dir=/tmp/coverage merge

      - name: Build coverage report
        env:
          COMMIT_URL: ${{ github.server_url }}/${{ github.repository }}/commit/${{ github.event.pull_request.head.sha || github.sha }}
        run: |
          scripts/coverage --dir=/tmp/coverage \
            report \
            --input-objects=/tmp/coverage/binaries.list \
            --commit-url=${COMMIT_URL} \
            --format=github

          scripts/coverage --dir=/tmp/coverage \
            report \
            --input-objects=/tmp/coverage/binaries.list \
            --format=lcov

      - name: Upload coverage report
        id: upload-coverage-report
        env:
          BUCKET: neon-github-public-dev
          COMMIT_SHA: ${{ github.event.pull_request.head.sha || github.sha }}
        run: |
          aws s3 cp --only-show-errors --recursive /tmp/coverage/report s3://${BUCKET}/code-coverage/${COMMIT_SHA}

          REPORT_URL=https://${BUCKET}.s3.amazonaws.com/code-coverage/${COMMIT_SHA}/index.html
          echo "report-url=${REPORT_URL}" >> $GITHUB_OUTPUT

      - uses: actions/github-script@v6
        env:
          REPORT_URL: ${{ steps.upload-coverage-report.outputs.report-url }}
          COMMIT_SHA: ${{ github.event.pull_request.head.sha || github.sha }}
        with:
          script: |
            const { REPORT_URL, COMMIT_SHA } = process.env

            await github.rest.repos.createCommitStatus({
              owner: context.repo.owner,
              repo: context.repo.repo,
              sha: `${COMMIT_SHA}`,
              state: 'success',
              target_url: `${REPORT_URL}`,
              context: 'Code coverage report',
            })

  trigger-e2e-tests:
    runs-on: [ self-hosted, gen3, small ]
    container:
      image: 369495373322.dkr.ecr.eu-central-1.amazonaws.com/base:pinned
      options: --init
    needs: [ promote-images, tag ]
    steps:
      - name: Set PR's status to pending and request a remote CI test
        run: |
          # For pull requests, GH Actions set "github.sha" variable to point at a fake merge commit
          # but we need to use a real sha of a latest commit in the PR's branch for the e2e job,
          # to place a job run status update later.
          COMMIT_SHA=${{ github.event.pull_request.head.sha }}
          # For non-PR kinds of runs, the above will produce an empty variable, pick the original sha value for those
          COMMIT_SHA=${COMMIT_SHA:-${{ github.sha }}}

          REMOTE_REPO="${{ github.repository_owner }}/cloud"

          curl -f -X POST \
          https://api.github.com/repos/${{ github.repository }}/statuses/$COMMIT_SHA \
          -H "Accept: application/vnd.github.v3+json" \
          --user "${{ secrets.CI_ACCESS_TOKEN }}" \
          --data \
            "{
              \"state\": \"pending\",
              \"context\": \"neon-cloud-e2e\",
              \"description\": \"[$REMOTE_REPO] Remote CI job is about to start\"
            }"

          curl -f -X POST \
          https://api.github.com/repos/$REMOTE_REPO/actions/workflows/testing.yml/dispatches \
          -H "Accept: application/vnd.github.v3+json" \
          --user "${{ secrets.CI_ACCESS_TOKEN }}" \
          --data \
            "{
              \"ref\": \"main\",
              \"inputs\": {
                \"ci_job_name\": \"neon-cloud-e2e\",
                \"commit_hash\": \"$COMMIT_SHA\",
                \"remote_repo\": \"${{ github.repository }}\",
                \"storage_image_tag\": \"${{ needs.tag.outputs.build-tag }}\",
                \"compute_image_tag\": \"${{ needs.tag.outputs.build-tag }}\"
              }
            }"

  neon-image:
    runs-on: [ self-hosted, gen3, large ]
    needs: [ tag ]
    container: gcr.io/kaniko-project/executor:v1.9.2-debug
    defaults:
      run:
        shell: sh -eu {0}

    steps:
      - name: Checkout
        uses: actions/checkout@v1 # v3 won't work with kaniko
        with:
          submodules: true
          fetch-depth: 0

      - name: Configure ECR and Docker Hub login
        run: |
          DOCKERHUB_AUTH=$(echo -n "${{ secrets.NEON_DOCKERHUB_USERNAME }}:${{ secrets.NEON_DOCKERHUB_PASSWORD }}" | base64)
          echo "::add-mask::${DOCKERHUB_AUTH}"

          cat <<-EOF > /kaniko/.docker/config.json
            {
              "auths": {
                "https://index.docker.io/v1/": {
                  "auth": "${DOCKERHUB_AUTH}"
                }
              },
              "credHelpers": {
                "369495373322.dkr.ecr.eu-central-1.amazonaws.com": "ecr-login"
              }
            }
          EOF

      - name: Kaniko build neon
        run:
          /kaniko/executor --reproducible --snapshot-mode=redo --skip-unused-stages --cache=true
                           --cache-repo 369495373322.dkr.ecr.eu-central-1.amazonaws.com/cache
                           --context .
                           --build-arg GIT_VERSION=${{ github.event.pull_request.head.sha || github.sha }}
                           --build-arg REPOSITORY=369495373322.dkr.ecr.eu-central-1.amazonaws.com
                           --destination 369495373322.dkr.ecr.eu-central-1.amazonaws.com/neon:${{needs.tag.outputs.build-tag}}
                           --destination neondatabase/neon:${{needs.tag.outputs.build-tag}}

      # Cleanup script fails otherwise - rm: cannot remove '/nvme/actions-runner/_work/_temp/_github_home/.ecr': Permission denied
      - name: Cleanup ECR folder
        run: rm -rf ~/.ecr

  compute-tools-image:
    runs-on: [ self-hosted, gen3, large ]
    needs: [ tag ]
    container: gcr.io/kaniko-project/executor:v1.9.2-debug
    defaults:
      run:
        shell: sh -eu {0}

    steps:
      - name: Checkout
        uses: actions/checkout@v1 # v3 won't work with kaniko

      - name: Configure ECR and Docker Hub login
        run: |
          DOCKERHUB_AUTH=$(echo -n "${{ secrets.NEON_DOCKERHUB_USERNAME }}:${{ secrets.NEON_DOCKERHUB_PASSWORD }}" | base64)
          echo "::add-mask::${DOCKERHUB_AUTH}"

          cat <<-EOF > /kaniko/.docker/config.json
            {
              "auths": {
                "https://index.docker.io/v1/": {
                  "auth": "${DOCKERHUB_AUTH}"
                }
              },
              "credHelpers": {
                "369495373322.dkr.ecr.eu-central-1.amazonaws.com": "ecr-login"
              }
            }
          EOF

      - name: Kaniko build compute tools
        run:
          /kaniko/executor --reproducible --snapshot-mode=redo --skip-unused-stages --cache=true
                           --cache-repo 369495373322.dkr.ecr.eu-central-1.amazonaws.com/cache
                           --context .
                           --build-arg GIT_VERSION=${{ github.event.pull_request.head.sha || github.sha }}
                           --build-arg BUILD_TAG=${{needs.tag.outputs.build-tag}}
                           --build-arg REPOSITORY=369495373322.dkr.ecr.eu-central-1.amazonaws.com
                           --dockerfile Dockerfile.compute-tools
                           --destination 369495373322.dkr.ecr.eu-central-1.amazonaws.com/compute-tools:${{needs.tag.outputs.build-tag}}
                           --destination neondatabase/compute-tools:${{needs.tag.outputs.build-tag}}

      # Cleanup script fails otherwise - rm: cannot remove '/nvme/actions-runner/_work/_temp/_github_home/.ecr': Permission denied
      - name: Cleanup ECR folder
        run: rm -rf ~/.ecr

  compute-node-image:
    runs-on: [ self-hosted, gen3, large ]
    container:
      image: gcr.io/kaniko-project/executor:v1.9.2-debug
      # Workaround for "Resolving download.osgeo.org (download.osgeo.org)... failed: Temporary failure in name resolution.""
      # Should be prevented by https://github.com/neondatabase/neon/issues/4281
      options: --add-host=download.osgeo.org:140.211.15.30
    needs: [ tag ]
    strategy:
      fail-fast: false
      matrix:
        version: [ v14, v15 ]
    defaults:
      run:
        shell: sh -eu {0}

    steps:
      - name: Checkout
        uses: actions/checkout@v1 # v3 won't work with kaniko
        with:
          submodules: true
          fetch-depth: 0

      - name: Configure ECR and Docker Hub login
        run: |
          DOCKERHUB_AUTH=$(echo -n "${{ secrets.NEON_DOCKERHUB_USERNAME }}:${{ secrets.NEON_DOCKERHUB_PASSWORD }}" | base64)
          echo "::add-mask::${DOCKERHUB_AUTH}"

          cat <<-EOF > /kaniko/.docker/config.json
            {
              "auths": {
                "https://index.docker.io/v1/": {
                  "auth": "${DOCKERHUB_AUTH}"
                }
              },
              "credHelpers": {
                "369495373322.dkr.ecr.eu-central-1.amazonaws.com": "ecr-login"
              }
            }
          EOF

      - name: Kaniko build compute node with extensions
        run:
          /kaniko/executor --reproducible --snapshot-mode=redo --skip-unused-stages --cache=true
                           --cache-repo 369495373322.dkr.ecr.eu-central-1.amazonaws.com/cache
                           --context .
                           --build-arg GIT_VERSION=${{ github.event.pull_request.head.sha || github.sha }}
                           --build-arg PG_VERSION=${{ matrix.version }}
                           --build-arg BUILD_TAG=${{needs.tag.outputs.build-tag}}
                           --build-arg REPOSITORY=369495373322.dkr.ecr.eu-central-1.amazonaws.com
                           --dockerfile Dockerfile.compute-node
                           --destination 369495373322.dkr.ecr.eu-central-1.amazonaws.com/compute-node-${{ matrix.version }}:${{needs.tag.outputs.build-tag}}
                           --destination neondatabase/compute-node-${{ matrix.version }}:${{needs.tag.outputs.build-tag}}
                           --cleanup

      # Due to a kaniko bug, we can't use cache for extensions image, thus it takes about the same amount of time as compute-node image to build (~10 min)
      # During the transition period we need to have extensions in both places (in S3 and in compute-node image),
      # so we won't build extension twice, but extract them from compute-node.
      #
      # For now we use extensions image only for new custom extensitons
      - name: Kaniko build extensions only
        run: |
          # Kaniko is suposed to clean up after itself if --cleanup flag is set, but it doesn't.
          # Despite some fixes were made in https://github.com/GoogleContainerTools/kaniko/pull/2504 (in kaniko v1.11.0),
          # it still fails with error:
          #   error building image: could not save file: copying file: symlink postgres /kaniko/1/usr/local/pgsql/bin/postmaster: file exists
          #
          # Ref https://github.com/GoogleContainerTools/kaniko/issues/1406
          find /kaniko -maxdepth 1 -mindepth 1 -type d -regex "/kaniko/[0-9]*" -exec rm -rv {} \;

          /kaniko/executor --reproducible --snapshot-mode=redo --skip-unused-stages --cache=true \
                           --cache-repo 369495373322.dkr.ecr.eu-central-1.amazonaws.com/cache \
                           --context . \
                           --build-arg GIT_VERSION=${{ github.event.pull_request.head.sha || github.sha }} \
                           --build-arg PG_VERSION=${{ matrix.version }} \
                           --build-arg BUILD_TAG=${{needs.tag.outputs.build-tag}} \
                           --build-arg REPOSITORY=369495373322.dkr.ecr.eu-central-1.amazonaws.com \
                           --dockerfile Dockerfile.compute-node \
                           --destination 369495373322.dkr.ecr.eu-central-1.amazonaws.com/extensions-${{ matrix.version }}:${{needs.tag.outputs.build-tag}} \
                           --destination neondatabase/extensions-${{ matrix.version }}:${{needs.tag.outputs.build-tag}} \
                           --cleanup \
                           --target postgres-extensions

      # Cleanup script fails otherwise - rm: cannot remove '/nvme/actions-runner/_work/_temp/_github_home/.ecr': Permission denied
      - name: Cleanup ECR folder
        run: rm -rf ~/.ecr

  vm-compute-node-image:
    runs-on: [ self-hosted, gen3, large ]
    needs: [ tag, compute-node-image ]
    strategy:
      fail-fast: false
      matrix:
        version: [ v14, v15 ]
    defaults:
      run:
        shell: sh -eu {0}
    env:
<<<<<<< HEAD
      VM_BUILDER_VERSION: v0.15.4
=======
      VM_BUILDER_VERSION: v0.13.1
>>>>>>> 7943b709

    steps:
      - name: Checkout
        uses: actions/checkout@v1
        with:
          fetch-depth: 0

      - name: Downloading vm-builder
        run: |
          curl -fL https://github.com/neondatabase/autoscaling/releases/download/$VM_BUILDER_VERSION/vm-builder -o vm-builder
          chmod +x vm-builder

      # Note: we need a separate pull step here because otherwise vm-builder will try to pull, and
      # it won't have the proper authentication (written at v0.6.0)
      - name: Pulling compute-node image
        run: |
          docker pull 369495373322.dkr.ecr.eu-central-1.amazonaws.com/compute-node-${{ matrix.version }}:${{needs.tag.outputs.build-tag}}

      - name: Build vm image
        run: |
          ./vm-builder -enable-file-cache -src=369495373322.dkr.ecr.eu-central-1.amazonaws.com/compute-node-${{ matrix.version }}:${{needs.tag.outputs.build-tag}} -dst=369495373322.dkr.ecr.eu-central-1.amazonaws.com/vm-compute-node-${{ matrix.version }}:${{needs.tag.outputs.build-tag}}

      - name: Pushing vm-compute-node image
        run: |
          docker push 369495373322.dkr.ecr.eu-central-1.amazonaws.com/vm-compute-node-${{ matrix.version }}:${{needs.tag.outputs.build-tag}}

  test-images:
    needs: [ tag, neon-image, compute-node-image, compute-tools-image ]
    runs-on: [ self-hosted, gen3, small ]

    steps:
      - name: Checkout
        uses: actions/checkout@v3
        with:
          fetch-depth: 0

      # `neondatabase/neon` contains multiple binaries, all of them use the same input for the version into the same version formatting library.
      # Pick pageserver as currently the only binary with extra "version" features printed in the string to verify.
      # Regular pageserver version string looks like
      #   Neon page server git-env:32d14403bd6ab4f4520a94cbfd81a6acef7a526c failpoints: true, features: []
      # Bad versions might loop like:
      #   Neon page server git-env:local failpoints: true, features: ["testing"]
      # Ensure that we don't have bad versions.
      - name: Verify image versions
        shell: bash # ensure no set -e for better error messages
        run: |
          pageserver_version=$(docker run --rm 369495373322.dkr.ecr.eu-central-1.amazonaws.com/neon:${{needs.tag.outputs.build-tag}} "/bin/sh" "-c" "/usr/local/bin/pageserver --version")

          echo "Pageserver version string: $pageserver_version"

          if ! echo "$pageserver_version" | grep -qv 'git-env:local' ; then
            echo "Pageserver version should not be the default Dockerfile one"
            exit 1
          fi

          if ! echo "$pageserver_version" | grep -qv '"testing"' ; then
            echo "Pageserver version should have no testing feature enabled"
            exit 1
          fi

      - name: Verify docker-compose example
        run: env REPOSITORY=369495373322.dkr.ecr.eu-central-1.amazonaws.com TAG=${{needs.tag.outputs.build-tag}} ./docker-compose/docker_compose_test.sh

      - name: Print logs and clean up
        if: always()
        run: |
          docker compose -f ./docker-compose/docker-compose.yml logs || 0
          docker compose -f ./docker-compose/docker-compose.yml down

  promote-images:
    runs-on: [ self-hosted, gen3, small ]
    needs: [ tag, test-images, vm-compute-node-image ]
    container: golang:1.19-bullseye
    # Don't add if-condition here.
    # The job should always be run because we have dependant other jobs that shouldn't be skipped

    steps:
      - name: Install Crane & ECR helper
        run: |
          go install github.com/google/go-containerregistry/cmd/crane@31786c6cbb82d6ec4fb8eb79cd9387905130534e # v0.11.0
          go install github.com/awslabs/amazon-ecr-credential-helper/ecr-login/cli/docker-credential-ecr-login@69c85dc22db6511932bbf119e1a0cc5c90c69a7f # v0.6.0

      - name: Configure ECR login
        run: |
          mkdir /github/home/.docker/
          echo "{\"credsStore\":\"ecr-login\"}" > /github/home/.docker/config.json

      - name: Copy vm-compute-node images to Docker Hub
        run: |
          crane pull 369495373322.dkr.ecr.eu-central-1.amazonaws.com/vm-compute-node-v14:${{needs.tag.outputs.build-tag}} vm-compute-node-v14
          crane pull 369495373322.dkr.ecr.eu-central-1.amazonaws.com/vm-compute-node-v15:${{needs.tag.outputs.build-tag}} vm-compute-node-v15

      - name: Add latest tag to images
        if: |
          (github.ref_name == 'main' || github.ref_name == 'release') &&
           github.event_name != 'workflow_dispatch'
        run: |
          crane tag 369495373322.dkr.ecr.eu-central-1.amazonaws.com/neon:${{needs.tag.outputs.build-tag}} latest
          crane tag 369495373322.dkr.ecr.eu-central-1.amazonaws.com/compute-tools:${{needs.tag.outputs.build-tag}} latest
          crane tag 369495373322.dkr.ecr.eu-central-1.amazonaws.com/compute-node-v14:${{needs.tag.outputs.build-tag}} latest
          crane tag 369495373322.dkr.ecr.eu-central-1.amazonaws.com/vm-compute-node-v14:${{needs.tag.outputs.build-tag}} latest
          crane tag 369495373322.dkr.ecr.eu-central-1.amazonaws.com/extensions-v14:${{needs.tag.outputs.build-tag}} latest
          crane tag 369495373322.dkr.ecr.eu-central-1.amazonaws.com/compute-node-v15:${{needs.tag.outputs.build-tag}} latest
          crane tag 369495373322.dkr.ecr.eu-central-1.amazonaws.com/vm-compute-node-v15:${{needs.tag.outputs.build-tag}} latest
          crane tag 369495373322.dkr.ecr.eu-central-1.amazonaws.com/extensions-v15:${{needs.tag.outputs.build-tag}} latest

      - name: Push images to production ECR
        if: |
          (github.ref_name == 'main' || github.ref_name == 'release') &&
           github.event_name != 'workflow_dispatch'
        run: |
          crane copy 369495373322.dkr.ecr.eu-central-1.amazonaws.com/neon:${{needs.tag.outputs.build-tag}} 093970136003.dkr.ecr.eu-central-1.amazonaws.com/neon:latest
          crane copy 369495373322.dkr.ecr.eu-central-1.amazonaws.com/compute-tools:${{needs.tag.outputs.build-tag}} 093970136003.dkr.ecr.eu-central-1.amazonaws.com/compute-tools:latest
          crane copy 369495373322.dkr.ecr.eu-central-1.amazonaws.com/compute-node-v14:${{needs.tag.outputs.build-tag}} 093970136003.dkr.ecr.eu-central-1.amazonaws.com/compute-node-v14:latest
          crane copy 369495373322.dkr.ecr.eu-central-1.amazonaws.com/vm-compute-node-v14:${{needs.tag.outputs.build-tag}} 093970136003.dkr.ecr.eu-central-1.amazonaws.com/vm-compute-node-v14:latest
          crane copy 369495373322.dkr.ecr.eu-central-1.amazonaws.com/extensions-v14:${{needs.tag.outputs.build-tag}} 093970136003.dkr.ecr.eu-central-1.amazonaws.com/extensions-v14:latest
          crane copy 369495373322.dkr.ecr.eu-central-1.amazonaws.com/compute-node-v15:${{needs.tag.outputs.build-tag}} 093970136003.dkr.ecr.eu-central-1.amazonaws.com/compute-node-v15:latest
          crane copy 369495373322.dkr.ecr.eu-central-1.amazonaws.com/vm-compute-node-v15:${{needs.tag.outputs.build-tag}} 093970136003.dkr.ecr.eu-central-1.amazonaws.com/vm-compute-node-v15:latest
          crane copy 369495373322.dkr.ecr.eu-central-1.amazonaws.com/extensions-v15:${{needs.tag.outputs.build-tag}} 093970136003.dkr.ecr.eu-central-1.amazonaws.com/extensions-v15:latest

      - name: Configure Docker Hub login
        run: |
          # ECR Credential Helper & Docker Hub don't work together in config, hence reset
          echo "" > /github/home/.docker/config.json
          crane auth login -u ${{ secrets.NEON_DOCKERHUB_USERNAME }} -p ${{ secrets.NEON_DOCKERHUB_PASSWORD }} index.docker.io

      - name: Push vm-compute-node to Docker Hub
        run: |
          crane push vm-compute-node-v14 neondatabase/vm-compute-node-v14:${{needs.tag.outputs.build-tag}}
          crane push vm-compute-node-v15 neondatabase/vm-compute-node-v15:${{needs.tag.outputs.build-tag}}

      - name: Push latest tags to Docker Hub
        if: |
          (github.ref_name == 'main' || github.ref_name == 'release') &&
          github.event_name != 'workflow_dispatch'
        run: |
          crane tag neondatabase/neon:${{needs.tag.outputs.build-tag}} latest
          crane tag neondatabase/compute-tools:${{needs.tag.outputs.build-tag}} latest
          crane tag neondatabase/compute-node-v14:${{needs.tag.outputs.build-tag}} latest
          crane tag neondatabase/vm-compute-node-v14:${{needs.tag.outputs.build-tag}} latest
          crane tag neondatabase/extensions-v14:${{needs.tag.outputs.build-tag}} latest
          crane tag neondatabase/compute-node-v15:${{needs.tag.outputs.build-tag}} latest
          crane tag neondatabase/vm-compute-node-v15:${{needs.tag.outputs.build-tag}} latest
          crane tag neondatabase/extensions-v15:${{needs.tag.outputs.build-tag}} latest

      - name: Cleanup ECR folder
        run: rm -rf ~/.ecr

  upload-postgres-extensions-to-s3:
    if: |
      (github.ref_name == 'main' || github.ref_name == 'release') &&
       github.event_name != 'workflow_dispatch'
    runs-on: ${{ github.ref_name == 'release' && fromJSON('["self-hosted", "prod", "x64"]') || fromJSON('["self-hosted", "gen3", "small"]') }}
    needs: [ tag, promote-images ]
    strategy:
      fail-fast: false
      matrix:
        version: [ v14, v15 ]

    env:
      EXTENSIONS_IMAGE: ${{ github.ref_name == 'release' && '093970136003' || '369495373322'}}.dkr.ecr.eu-central-1.amazonaws.com/extensions-${{ matrix.version }}:latest
      AWS_ACCESS_KEY_ID: ${{ github.ref_name == 'release' && secrets.AWS_ACCESS_KEY_PROD || secrets.AWS_ACCESS_KEY_DEV }}
      AWS_SECRET_ACCESS_KEY: ${{ github.ref_name == 'release' && secrets.AWS_SECRET_KEY_PROD || secrets.AWS_SECRET_KEY_DEV }}
      S3_BUCKETS: ${{ github.ref_name == 'release' && vars.S3_EXTENSIONS_BUCKETS_PROD || vars.S3_EXTENSIONS_BUCKETS_DEV }}

    steps:
      - name: Pull postgres-extensions image
        run: |
          docker pull ${EXTENSIONS_IMAGE}

      - name: Create postgres-extensions container
        id: create-container
        run: |
          EID=$(docker create ${EXTENSIONS_IMAGE} true)
          echo "EID=${EID}" >> $GITHUB_OUTPUT

      - name: Extract postgres-extensions from container
        run: |
          rm -rf ./extensions-to-upload # Just in case
          mkdir -p extensions-to-upload

          docker cp ${{ steps.create-container.outputs.EID }}:/extensions/ ./extensions-to-upload/
          docker cp ${{ steps.create-container.outputs.EID }}:/ext_index.json ./extensions-to-upload/

      - name: Upload postgres-extensions to S3
        run: |
          for BUCKET in $(echo ${S3_BUCKETS:-[]} | jq --raw-output '.[]'); do
            aws s3 cp --recursive --only-show-errors ./extensions-to-upload s3://${BUCKET}/${{ needs.tag.outputs.build-tag }}/${{ matrix.version }}
          done

      - name: Cleanup
        if: ${{ always() && steps.create-container.outputs.EID }}
        run: |
          docker rm ${{ steps.create-container.outputs.EID }} || true

  deploy:
    runs-on: [ self-hosted, gen3, small ]
    container: 369495373322.dkr.ecr.eu-central-1.amazonaws.com/ansible:latest
    needs: [ upload-postgres-extensions-to-s3, promote-images, tag, regress-tests ]
    if: ( github.ref_name == 'main' || github.ref_name == 'release' ) && github.event_name != 'workflow_dispatch'
    steps:
      - name: Fix git ownership
        run: |
          # Workaround for `fatal: detected dubious ownership in repository at ...`
          #
          # Use both ${{ github.workspace }} and ${GITHUB_WORKSPACE} because they're different on host and in containers
          #   Ref https://github.com/actions/checkout/issues/785
          #
          git config --global --add safe.directory ${{ github.workspace }}
          git config --global --add safe.directory ${GITHUB_WORKSPACE}

      - name: Checkout
        uses: actions/checkout@v3
        with:
          submodules: false
          fetch-depth: 0

      - name: Trigger deploy workflow
        env:
          GH_TOKEN: ${{ secrets.CI_ACCESS_TOKEN }}
        run: |
          if [[ "$GITHUB_REF_NAME" == "main" ]]; then
            gh workflow --repo neondatabase/aws run deploy-dev.yml --ref main -f branch=main -f dockerTag=${{needs.tag.outputs.build-tag}}
          elif [[ "$GITHUB_REF_NAME" == "release" ]]; then
            gh workflow --repo neondatabase/aws run deploy-prod.yml --ref main -f branch=main -f dockerTag=${{needs.tag.outputs.build-tag}} -f disclamerAcknowledged=true
          else
            echo "GITHUB_REF_NAME (value '$GITHUB_REF_NAME') is not set to either 'main' or 'release'"
            exit 1
          fi

      - name: Create git tag
        if: github.ref_name == 'release'
        uses: actions/github-script@v6
        with:
          # Retry script for 5XX server errors: https://github.com/actions/github-script#retries
          retries: 5
          script: |
            github.rest.git.createRef({
              owner: context.repo.owner,
              repo: context.repo.repo,
              ref: "refs/tags/${{ needs.tag.outputs.build-tag }}",
              sha: context.sha,
            })

  promote-compatibility-data:
    runs-on: [ self-hosted, gen3, small ]
    container:
      image: 369495373322.dkr.ecr.eu-central-1.amazonaws.com/base:pinned
      options: --init
    needs: [ promote-images, tag, regress-tests ]
    if: github.ref_name == 'release' && github.event_name != 'workflow_dispatch'
    steps:
      - name: Promote compatibility snapshot for the release
        env:
          BUCKET: neon-github-public-dev
          PREFIX: artifacts/latest
        run: |
          # Update compatibility snapshot for the release
          for pg_version in v14 v15; do
            for build_type in debug release; do
              OLD_FILENAME=compatibility-snapshot-${build_type}-pg${pg_version}-${GITHUB_RUN_ID}.tar.zst
              NEW_FILENAME=compatibility-snapshot-${build_type}-pg${pg_version}.tar.zst

              time aws s3 mv --only-show-errors s3://${BUCKET}/${PREFIX}/${OLD_FILENAME} s3://${BUCKET}/${PREFIX}/${NEW_FILENAME}
            done
          done

          # Update Neon artifact for the release (reuse already uploaded artifact)
          for build_type in debug release; do
            OLD_PREFIX=artifacts/${GITHUB_RUN_ID}
            FILENAME=neon-${{ runner.os }}-${build_type}-artifact.tar.zst

            S3_KEY=$(aws s3api list-objects-v2 --bucket ${BUCKET} --prefix ${OLD_PREFIX} | jq -r '.Contents[]?.Key' | grep ${FILENAME} | sort --version-sort | tail -1 || true)
            if [ -z "${S3_KEY}" ]; then
              echo >&2 "Neither s3://${BUCKET}/${OLD_PREFIX}/${FILENAME} nor its version from previous attempts exist"
              exit 1
            fi

            time aws s3 cp --only-show-errors s3://${BUCKET}/${S3_KEY} s3://${BUCKET}/${PREFIX}/${FILENAME}
          done<|MERGE_RESOLUTION|>--- conflicted
+++ resolved
@@ -814,11 +814,7 @@
       run:
         shell: sh -eu {0}
     env:
-<<<<<<< HEAD
       VM_BUILDER_VERSION: v0.15.4
-=======
-      VM_BUILDER_VERSION: v0.13.1
->>>>>>> 7943b709
 
     steps:
       - name: Checkout
